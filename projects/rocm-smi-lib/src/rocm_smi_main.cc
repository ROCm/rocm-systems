/*
 * The University of Illinois/NCSA
 * Open Source License (NCSA)
 *
 * Copyright (c) 2017, Advanced Micro Devices, Inc.
 * All rights reserved.
 *
 * Developed by:
 *
 *                 AMD Research and AMD ROC Software Development
 *
 *                 Advanced Micro Devices, Inc.
 *
 *                 www.amd.com
 *
 * Permission is hereby granted, free of charge, to any person obtaining a copy
 * of this software and associated documentation files (the "Software"), to
 * deal with the Software without restriction, including without limitation
 * the rights to use, copy, modify, merge, publish, distribute, sublicense,
 * and/or sell copies of the Software, and to permit persons to whom the
 * Software is furnished to do so, subject to the following conditions:
 *
 *  - Redistributions of source code must retain the above copyright notice,
 *    this list of conditions and the following disclaimers.
 *  - Redistributions in binary form must reproduce the above copyright
 *    notice, this list of conditions and the following disclaimers in
 *    the documentation and/or other materials provided with the distribution.
 *  - Neither the names of <Name of Development Group, Name of Institution>,
 *    nor the names of its contributors may be used to endorse or promote
 *    products derived from this Software without specific prior written
 *    permission.
 *
 * THE SOFTWARE IS PROVIDED "AS IS", WITHOUT WARRANTY OF ANY KIND, EXPRESS OR
 * IMPLIED, INCLUDING BUT NOT LIMITED TO THE WARRANTIES OF MERCHANTABILITY,
 * FITNESS FOR A PARTICULAR PURPOSE AND NONINFRINGEMENT. IN NO EVENT SHALL
 * THE CONTRIBUTORS OR COPYRIGHT HOLDERS BE LIABLE FOR ANY CLAIM, DAMAGES OR
 * OTHER LIABILITY, WHETHER IN AN ACTION OF CONTRACT, TORT OR OTHERWISE,
 * ARISING FROM, OUT OF OR IN CONNECTION WITH THE SOFTWARE OR THE USE OR OTHER
 * DEALINGS WITH THE SOFTWARE.
 *
 */
#include <sys/stat.h>
#include <dirent.h>
#include <assert.h>
#include <string.h>
#include <unistd.h>
#include <sys/types.h>
#include <stdlib.h>

#include <string>
#include <cstdint>
#include <memory>
#include <fstream>
#include <vector>
#include <set>
#include <utility>
#include <functional>
#include <cerrno>

#include "rocm_smi/rocm_smi.h"
#include "rocm_smi/rocm_smi_main.h"
#include "rocm_smi/rocm_smi_exception.h"

static const char *kPathDRMRoot = "/sys/class/drm";
static const char *kPathHWMonRoot = "/sys/class/hwmon";
static const char *kPathPowerRoot = "/sys/kernel/debug/dri";

static const char *kDeviceNamePrefix = "card";

static const char *kAMDMonitorTypes[] = {"radeon", "amdgpu", ""};

namespace amd {
namespace smi {

static bool FileExists(char const *filename) {
  struct stat buf;
  return (stat(filename, &buf) == 0);
}

static uint32_t GetDeviceIndex(const std::string s) {
  std::string t = s;
  size_t tmp = t.find_last_not_of("0123456789");
  t.erase(0, tmp+1);

  return stoi(t);
}

// Return 0 if same file, 1 if not, and -1 for error
static int SameFile(const std::string fileA, const std::string fileB) {
  struct stat aStat;
  struct stat bStat;
  int ret;

  ret = stat(fileA.c_str(), &aStat);
  if (ret) {
      return -1;
  }

  ret = stat(fileB.c_str(), &bStat);
  if (ret) {
      return -1;
  }

  if (aStat.st_dev != bStat.st_dev) {
      return 1;
  }

  if (aStat.st_ino != bStat.st_ino) {
      return 1;
  }

  return 0;
}

static int SameDevice(const std::string fileA, const std::string fileB) {
  return SameFile(fileA + "/device", fileB + "/device");
}

//  Determine if provided string is a bdfid pci path directory of the form
//  XXXX:XX:XX.X,
//  domain:bus:device.function
//
//  where X is a hex integer (lower case is expected)
static bool is_bdfid_path_str(const std::string in_name, uint64_t *bdfid) {
  char *p = nullptr;
  char *name_start;
  char name[13] = {'\0'};
  uint32_t tmp;

  assert(bdfid != nullptr);

  if (in_name.size() != 12) {
    return false;
  }

  tmp = in_name.copy(name, 12);
  assert(tmp == 12);

  // BDFID = ((<DOMAIN> & 0xffff) << 13) | ((<BUS> & 0x1f) << 8) |
            //                        ((device& 0x1f) <<3 ) | (function & 0x7)
  *bdfid = 0;
  name_start = name;
  p = name_start;

  // Match this: XXXX:xx:xx.x
  tmp = std::strtoul(p, &p, 16);
  if (*p != ':' || p - name_start != 4) {
    return false;
  }
  *bdfid |= tmp << 13;

  // Match this: xxxx:XX:xx.x
  p++;  // Skip past ':'
  tmp = std::strtoul(p, &p, 16);
  if (*p != ':' || p - name_start != 7) {
    return false;
  }
  *bdfid |= tmp << 8;

  // Match this: xxxx:xx:XX.x
  p++;  // Skip past ':'
  tmp = std::strtoul(p, &p, 16);
  if (*p != '.' || p - name_start != 10) {
    return false;
  }
  *bdfid |= tmp << 3;

  // Match this: xxxx:xx:xx.X
  p++;  // Skip past '.'
  tmp = std::strtoul(p, &p, 16);
  if (*p != '\0' || p - name_start != 12) {
    return false;
  }
  *bdfid |= tmp;

  return true;
}

static uint32_t ConstructBDFID(std::string path, uint64_t *bdfid) {
  assert(bdfid != nullptr);
  char tpath[256];
  ssize_t ret;

  ret = readlink(path.c_str(), tpath, 256);

  assert(ret > 0);
  assert(ret < 256);

  if (ret <= 0 || ret >= 256) {
    return -1;
  }

  // We are looking for the last element in the path that has the form
  //  XXXX:XX:XX.X, where X is a hex integer (lower case is expected)
  std::size_t slash_i, end_i;
  std::string tmp;

  std::string tpath_str(tpath);

  end_i = tpath_str.size() - 1;
  while (end_i > 0) {
    slash_i = tpath_str.find_last_of('/', end_i);
    tmp = tpath_str.substr(slash_i + 1, end_i - slash_i);

    if (is_bdfid_path_str(tmp, bdfid)) {
      return 0;
    }
    end_i = slash_i - 1;
  }

  return 1;
}
// Call-back function to append to a vector of Devices
static uint32_t GetMonitorDevices(const std::shared_ptr<amd::smi::Device> &d,
                                                                    void *p) {
  std::string val_str;
  uint64_t bdfid;

  assert(p != nullptr);

  std::vector<std::shared_ptr<amd::smi::Device>> *device_list =
    reinterpret_cast<std::vector<std::shared_ptr<amd::smi::Device>> *>(p);

  if (d->monitor() != nullptr) {
    // Calculate BDFID and set for this device
    if (ConstructBDFID(d->path(), &bdfid) != 0) {
      return -1;
    }
    d->set_bdfid(bdfid);
    device_list->push_back(d);
  }
  return 0;
}

std::vector<std::shared_ptr<amd::smi::Device>> RocmSMI::s_monitor_devices;

void
RocmSMI::Initialize(uint64_t flags) {
  auto i = 0;
  uint32_t ret;

  init_options_ = flags;

  GetEnvVariables();

  while (std::string(kAMDMonitorTypes[i]) != "") {
      amd_monitor_types_.insert(kAMDMonitorTypes[i]);
      ++i;
  }

  // DiscoverDevices() will seach for devices and monitors and update internal
  // data structures.
  DiscoverDevices();

  // IterateSMIDevices will iterate through all the known devices and apply
  // the provided call-back to each device found.
  ret = IterateSMIDevices(GetMonitorDevices,
                                  reinterpret_cast<void *>(&s_monitor_devices));

  if (ret != 0) {
    throw amd::smi::rsmi_exception(RSMI_INITIALIZATION_ERROR,
                                      "Failed to initialize rocm_smi library.");
  }
}

void
RocmSMI::Cleanup() {
  s_monitor_devices.clear();
  devices_.clear();
  monitors_.clear();
}

RocmSMI::RocmSMI(uint64_t flags) : init_options_(flags) {
}

RocmSMI::~RocmSMI() {
}

RocmSMI& RocmSMI::getInstance(uint64_t flags) {
  // Assume c++11 or greater. static objects will be created by only 1 thread
  // and creation will be thread-safe.
  static RocmSMI singleton(flags);
  return singleton;
}

static int GetEnvVarInteger(const char *ev_str) {
  ev_str = getenv(ev_str);

  if (ev_str) {
    return atoi(ev_str);
  }
  return 0;
}

// Get and store env. variables in this method
void RocmSMI::GetEnvVariables(void) {
  env_vars_.debug_output_bitfield = GetEnvVarInteger("RSMI_DEBUG_BITFIELD");
  env_vars_.path_DRM_root_override   = getenv("RSMI_DEBUG_DRM_ROOT_OVERRIDE");
  env_vars_.path_HWMon_root_override = getenv("RSMI_DEBUG_HWMON_ROOT_OVERRIDE");
  env_vars_.path_power_root_override = getenv("RSMI_DEBUG_PP_ROOT_OVERRIDE");
  env_vars_.enum_override = GetEnvVarInteger("RSMI_DEBUG_ENUM_OVERRIDE");
}

void
RocmSMI::AddToDeviceList(std::string dev_name) {
  auto ret = 0;

  auto dev_path = std::string(kPathDRMRoot);
  dev_path += "/";
  dev_path += dev_name;

  auto dev = std::shared_ptr<Device>(new Device(dev_path, &env_vars_));

  auto m = monitors_.begin();

  while (m != monitors_.end()) {
      ret = SameDevice(dev->path(), (*m)->path());

      if (ret == 0) {
        dev->set_monitor(*m);
        m = monitors_.erase(m);
        break;
      } else {
        assert(ret == 1);
        ++m;
      }
  }

  std::string d_name = dev_name;
  uint32_t d_index = GetDeviceIndex(d_name);
  dev->set_index(d_index);

  devices_.push_back(dev);

  return;
}

static const uint32_t kAmdGpuId=0x1002;

static bool isAMDGPU(std::string dev_path) {

  std::string vend_path = dev_path + "/device/vendor";
  if (!FileExists(vend_path.c_str())) {
    return false;
  }

  std::ifstream fs;
  fs.open(vend_path);

  if (!fs.is_open()) {
<<<<<<< HEAD
      return errno;
=======
      return false;
>>>>>>> 87205aa9
  }

  uint32_t vendor_id;

  fs >> std::hex >> vendor_id;

  fs.close();

  if (vendor_id == kAmdGpuId) {
    return true;
  }
  return false;
}

uint32_t RocmSMI::DiscoverDevices(void) {
  auto ret = 0;

  // If this gets called more than once, clear previous findings.
  devices_.clear();
  monitors_.clear();

  ret = DiscoverAMDMonitors();

  if (ret) {
    return ret;
  }

  auto drm_dir = opendir(kPathDRMRoot);
  assert(drm_dir != nullptr);

  auto dentry = readdir(drm_dir);

  while (dentry != nullptr) {
    if (memcmp(dentry->d_name, kDeviceNamePrefix, strlen(kDeviceNamePrefix))
                                                                       == 0) {
      std::string vend_str_path = kPathDRMRoot;
      vend_str_path += "/";
      vend_str_path += dentry->d_name;

      if (isAMDGPU(vend_str_path) ||
          (init_options_ & RSMI_INIT_FLAG_ALL_GPUS)) {
        AddToDeviceList(dentry->d_name);
      }
    }
    dentry = readdir(drm_dir);
  }

  if (closedir(drm_dir)) {
    return 1;
  }
  return 0;
}

uint32_t RocmSMI::DiscoverAMDMonitors(void) {
  auto mon_dir = opendir(kPathHWMonRoot);

  auto dentry = readdir(mon_dir);

  std::string mon_name;
  std::string tmp;

  while (dentry != nullptr) {
    if (dentry->d_name[0] == '.') {
      dentry = readdir(mon_dir);
      continue;
    }

    mon_name = kPathHWMonRoot;
    mon_name += "/";
    mon_name += dentry->d_name;
    tmp = mon_name + "/name";

    if (FileExists(tmp.c_str())) {
      std::ifstream fs;
      fs.open(tmp);

      if (!fs.is_open()) {
          return 1;
      }
      std::string mon_type;
      fs >> mon_type;
      fs.close();

      if (amd_monitor_types_.find(mon_type) != amd_monitor_types_.end()) {
        monitors_.push_back(std::shared_ptr<Monitor>(
                                          new Monitor(mon_name, &env_vars_)));
      }
    }
    dentry = readdir(mon_dir);
  }

  if (closedir(mon_dir)) {
    return 1;
  }
  return 0;
}

// Since these sysfs files require sudo access, we won't discover them
// with rsmi_init() (and thus always require the user to use "sudo".
// Instead, we will discover() all the power monitors the first time
// they are needed and then check for previous discovery on each subsequent
// call.
uint32_t RocmSMI::DiscoverAMDPowerMonitors(bool force_update) {
  if (force_update) {
    power_mons_.clear();
  }

  if (power_mons_.size() != 0) {
    return 0;
  }

  errno = 0;
  auto dri_dir = opendir(kPathPowerRoot);

  if (dri_dir == nullptr) {
    return errno;
  }
  auto dentry = readdir(dri_dir);

  std::string mon_name;
  std::string tmp;

  while (dentry != nullptr) {
    if (dentry->d_name[0] == '.') {
      dentry = readdir(dri_dir);
      continue;
    }

    mon_name = kPathPowerRoot;
    mon_name += "/";
    mon_name += dentry->d_name;
    tmp = mon_name + "/amdgpu_pm_info";

    if (FileExists(tmp.c_str())) {
      std::shared_ptr<PowerMon> mon =
                std::shared_ptr<PowerMon>(new PowerMon(mon_name, &env_vars_));
      power_mons_.push_back(mon);
      mon->set_dev_index(GetDeviceIndex(dentry->d_name));
    }
    dentry = readdir(dri_dir);
  }

  errno = 0;
  if (closedir(dri_dir)) {
    power_mons_.clear();
    return errno;
  }

  for (auto m : power_mons_) {
    for (auto d : devices_) {
      if (m->dev_index() == d->index()) {
        d->set_power_monitor(m);
        break;
      }
    }
  }

  return 0;
}

uint32_t RocmSMI::IterateSMIDevices(
     std::function<uint32_t(std::shared_ptr<Device>&, void *)> func, void *p) {
  if (func == nullptr) {
    return -1;
  }

  auto d = devices_.begin();
  uint32_t ret;

  while (d != devices_.end()) {
    ret = func(*d, p);
    if (ret != 0) {
      return ret;
    }
    ++d;
  }
  return 0;
}

}  // namespace smi
}  // namespace amd<|MERGE_RESOLUTION|>--- conflicted
+++ resolved
@@ -348,11 +348,7 @@
   fs.open(vend_path);
 
   if (!fs.is_open()) {
-<<<<<<< HEAD
-      return errno;
-=======
       return false;
->>>>>>> 87205aa9
   }
 
   uint32_t vendor_id;
