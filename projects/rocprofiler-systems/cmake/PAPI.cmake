--- conflicted
+++ resolved
@@ -215,15 +215,10 @@
         --with-perf-events --with-tests=no
         --with-components=${_ROCPROFSYS_PAPI_COMPONENTS}
         --libdir=${ROCPROFSYS_PAPI_INSTALL_DIR}/lib
-<<<<<<< HEAD
-    CONFIGURE_COMMAND ${CMAKE_COMMAND} -E env CFLAGS=-fPIC\ -O3\ -Wno-stringop-truncation
-                      ${ROCPROFSYS_PAPI_EXTRA_ENV} ${MAKE_EXECUTABLE} static install -s
-=======
     CONFIGURE_COMMAND
         ${CMAKE_COMMAND} -E env CFLAGS=-fPIC\ -O3\ -Wno-stringop-truncation
         ${ROCPROFSYS_PAPI_EXTRA_ENV} ${MAKE_EXECUTABLE} static install -s -j
         ${ROCPROFSYS_PAPI_CONFIGURE_JOBS}
->>>>>>> 06596d71
     BUILD_COMMAND ${CMAKE_COMMAND} -E env CFLAGS=-fPIC\ -O3\ -Wno-stringop-truncation
                   ${ROCPROFSYS_PAPI_EXTRA_ENV} ${MAKE_EXECUTABLE} utils install-utils -s
     INSTALL_COMMAND ""
