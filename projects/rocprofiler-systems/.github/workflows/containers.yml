--- conflicted
+++ resolved
@@ -90,12 +90,6 @@
             rocm-version: "0.0"
           - os-distro: "ubuntu"
             os-version: "20.04"
-<<<<<<< HEAD
-            rocm-version: "6.2"
-          - os-distro: "ubuntu"
-            os-version: "20.04"
-=======
->>>>>>> 7eca1ca6
             rocm-version: "6.3"
           # ubuntu 22.04
           - os-distro: "ubuntu"
@@ -103,12 +97,6 @@
             rocm-version: "0.0"
           - os-distro: "ubuntu"
             os-version: "22.04"
-<<<<<<< HEAD
-            rocm-version: "6.2"
-          - os-distro: "ubuntu"
-            os-version: "22.04"
-=======
->>>>>>> 7eca1ca6
             rocm-version: "6.3"
           # ubuntu 24.04
           - os-distro: "ubuntu"
@@ -116,12 +104,6 @@
             rocm-version: "0.0"
           - os-distro: "ubuntu"
             os-version: "24.04"
-<<<<<<< HEAD
-            rocm-version: "6.2"
-          - os-distro: "ubuntu"
-            os-version: "24.04"
-=======
->>>>>>> 7eca1ca6
             rocm-version: "6.3"
           # opensuse 15.5
           - os-distro: "opensuse"
@@ -129,12 +111,6 @@
             rocm-version: "0.0"
           - os-distro: "opensuse"
             os-version: "15.5"
-<<<<<<< HEAD
-            rocm-version: "6.2"
-          - os-distro: "opensuse"
-            os-version: "15.5"
-=======
->>>>>>> 7eca1ca6
             rocm-version: "6.3"
           # opensuse 15.6
           - os-distro: "opensuse"
@@ -142,54 +118,19 @@
             rocm-version: "0.0"
           - os-distro: "opensuse"
             os-version: "15.6"
-<<<<<<< HEAD
-            rocm-version: "6.2"
-          - os-distro: "opensuse"
-            os-version: "15.6"
             rocm-version: "6.3"
-          # RHEL 8.9
-          - os-distro: "rhel"
-            os-version: "8.9"
-            rocm-version: "0.0"
-          - os-distro: "rhel"
-            os-version: "8.9"
-            rocm-version: "6.2"
-          # RHEL 8.10
-=======
-            rocm-version: "6.3"
->>>>>>> 7eca1ca6
           - os-distro: "rhel"
             os-version: "8.10"
             rocm-version: "0.0"
           - os-distro: "rhel"
             os-version: "8.10"
-<<<<<<< HEAD
-            rocm-version: "6.2"
-          - os-distro: "rhel"
-            os-version: "8.10"
             rocm-version: "6.3"
-          # RHEL 9.3
-          - os-distro: "rhel"
-            os-version: "9.3"
-            rocm-version: "0.0"
-          - os-distro: "rhel"
-            os-version: "9.3"
-            rocm-version: "6.2"
-=======
-            rocm-version: "6.3"
->>>>>>> 7eca1ca6
           # RHEL 9.4
           - os-distro: "rhel"
             os-version: "9.4"
             rocm-version: "0.0"
           - os-distro: "rhel"
             os-version: "9.4"
-<<<<<<< HEAD
-            rocm-version: "6.2"
-          - os-distro: "rhel"
-            os-version: "9.4"
-=======
->>>>>>> 7eca1ca6
             rocm-version: "6.3"
           # RHEL 9.5
           - os-distro: "rhel"
