--- conflicted
+++ resolved
@@ -40,13 +40,10 @@
   COMMAND sh -xc "cp ${TEST_DIR}/MatrixTranspose_test/MatrixTranspose ${PROJECT_BINARY_DIR}/test/MatrixTranspose_mgpu"
   COMMAND C_TEST=1 ${TEST_CFLAGS} make -C "${TEST_DIR}/MatrixTranspose_test"
   COMMAND sh -xc "cp ${TEST_DIR}/MatrixTranspose_test/MatrixTranspose ${PROJECT_BINARY_DIR}/test/MatrixTranspose_ctest"
-<<<<<<< HEAD
 # copy traces
   COMMAND sh -xc "cp ${TEST_DIR}/MatrixTranspose*/*_trace.txt ${PROJECT_BINARY_DIR}/test/"
   COMMAND sh -xc "cp ${TEST_DIR}/*_trace.txt ${PROJECT_BINARY_DIR}/test/"
   COMMAND sh -xc "cp ${TEST_DIR}/tests_trace_cmp_levels.txt ${PROJECT_BINARY_DIR}/test/"
-=======
->>>>>>> e3f13e3d
 )
 
 ## Util sources
@@ -61,11 +58,7 @@
 
 ## Build HSA test
 execute_process ( COMMAND sh -xc "if [ ! -e ${TEST_DIR}/hsa ] ; then git clone https://github.com/ROCmSoftwarePlatform/hsa-class.git ${TEST_DIR}/hsa; fi" )
-<<<<<<< HEAD
-execute_process ( COMMAND sh -xc "if [ -e ${TEST_DIR}/hsa ] ; then cd ${TEST_DIR}/hsa && git fetch origin && git checkout a3aabb5; fi" )
-=======
 execute_process ( COMMAND sh -xc "if [ -e ${TEST_DIR}/hsa ] ; then cd ${TEST_DIR}/hsa && git fetch origin && git checkout 777c308; fi" )
->>>>>>> e3f13e3d
 set ( TEST_DIR ${HSA_TEST_DIR} )
 add_subdirectory ( ${TEST_DIR} ${PROJECT_BINARY_DIR}/test/hsa )
 
