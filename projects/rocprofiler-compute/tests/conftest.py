##############################################################################
# MIT License
#
# Copyright (c) 2025 Advanced Micro Devices, Inc. All Rights Reserved.
#
# Permission is hereby granted, free of charge, to any person obtaining a copy
# of this software and associated documentation files (the "Software"), to deal
# in the Software without restriction, including without limitation the rights
# to use, copy, modify, merge, publish, distribute, sublicense, and/or sell
# copies of the Software, and to permit persons to whom the Software is
# furnished to do so, subject to the following conditions:
#
# The above copyright notice and this permission notice shall be included in
# all copies or substantial portions of the Software.
#
# THE SOFTWARE IS PROVIDED "AS IS", WITHOUT WARRANTY OF ANY KIND, EXPRESS OR
# IMPLIED, INCLUDING BUT NOT LIMITED TO THE WARRANTIES OF MERCHANTABILITY,
# FITNESS FOR A PARTICULAR PURPOSE AND NONINFRINGEMENT.  IN NO EVENT SHALL THE
# AUTHORS OR COPYRIGHT HOLDERS BE LIABLE FOR ANY CLAIM, DAMAGES OR OTHER
# LIABILITY, WHETHER IN AN ACTION OF CONTRACT, TORT OR OTHERWISE, ARISING FROM,
# OUT OF OR IN CONNECTION WITH THE SOFTWARE OR THE USE OR OTHER DEALINGS IN
# THE SOFTWARE.

##############################################################################

import subprocess
from importlib.machinery import SourceFileLoader
from unittest.mock import patch

import pytest

rocprof_compute = SourceFileLoader(
    "rocprof-compute", "src/rocprof-compute"
).load_module()


def pytest_addoption(parser):
    parser.addoption(
        "--call-binary",
        action="store_true",
        default=False,
        help="Call standalone binary instead of main function during tests",
    )

    parser.addoption(
        "--rocprofiler-sdk-library-path",
        type=str,
        default="/opt/rocm/lib/librocprofiler-sdk.so",
        help="Path to the rocprofiler-sdk library",
    )


@pytest.fixture
def binary_handler_profile_rocprof_compute(request):
    def _handler(
<<<<<<< HEAD
        config, workload_dir, options=[], check_success=True, roof=False, app_name="app_1", attach_detach_para=None
=======
        config,
        workload_dir,
        options=[],
        check_success=True,
        roof=False,
        app_name="app_1",
>>>>>>> 58d2a016
    ):
        if request.config.getoption("--rocprofiler-sdk-library-path"):
            options.extend(
                [
                    "--rocprofiler-sdk-library-path",
                    request.config.getoption("--rocprofiler-sdk-library-path"),
                ],
            )
        if request.config.getoption("--call-binary"):
            baseline_opts = [
                "build/rocprof-compute.bin",
                "profile",
                "-n",
                app_name,
                "-VVV",
            ]
            if not roof:
                baseline_opts.append("--no-roof")
                
            command_rocprof_compute = \
                baseline_opts        \
                + options \
                + ["--path", workload_dir] \
                    
            if not attach_detach_para:
                command_rocprof_compute = command_rocprof_compute \
                    + ["--" , config[app_name]]
            else:
                command_rocprof_compute = command_rocprof_compute \
                    + ["--pid" , str(attach_detach_para["pid"])]
                if attach_detach_para["attach-duration-msec"]:
                    command_rocprof_compute = command_rocprof_compute \
                    + ["--attach-duration-msec" , str(attach_detach_para["attach-duration-msec"])]
                
            process = subprocess.run(
                command_rocprof_compute,
                text=True,
            )
            # verify run status
            if check_success:
                assert process.returncode == 0
            return process.returncode
            return 0
        else:
            baseline_opts = ["rocprof-compute", "profile", "-n", app_name, "-VVV"]
            if not roof:
                baseline_opts.append("--no-roof")
                
            command_rocprof_compute = \
                baseline_opts        \
                + options \
                + ["--path", workload_dir] \
                    
            if not attach_detach_para:
                command_rocprof_compute = command_rocprof_compute \
                    + ["--" , config[app_name]]
            else:
                command_rocprof_compute = command_rocprof_compute \
                    + ["--pid" , str(attach_detach_para["pid"])]
                if attach_detach_para["attach-duration-msec"]:
                    command_rocprof_compute = command_rocprof_compute \
                    + ["--attach-duration-msec" , str(attach_detach_para["attach-duration-msec"])]
                    
                    
            with pytest.raises(SystemExit) as e:
                with patch(
                    "sys.argv",
                    command_rocprof_compute,
                ):
                    rocprof_compute.main()
            # verify run status
            if check_success:
                assert e.value.code == 0
            return e.value.code

    return _handler


@pytest.fixture
def binary_handler_analyze_rocprof_compute(request):
    def _handler(arguments):
        if request.config.getoption("--call-binary"):
            process = subprocess.run(
                ["build/rocprof-compute.bin", *arguments],
                text=True,
            )
            return process.returncode
        else:
            with pytest.raises(SystemExit) as e:
                with patch(
                    "sys.argv",
                    ["rocprof-compute", *arguments],
                ):
                    rocprof_compute.main()
            return e.value.code

    return _handler<|MERGE_RESOLUTION|>--- conflicted
+++ resolved
@@ -53,16 +53,13 @@
 @pytest.fixture
 def binary_handler_profile_rocprof_compute(request):
     def _handler(
-<<<<<<< HEAD
-        config, workload_dir, options=[], check_success=True, roof=False, app_name="app_1", attach_detach_para=None
-=======
         config,
         workload_dir,
         options=[],
         check_success=True,
         roof=False,
         app_name="app_1",
->>>>>>> 58d2a016
+        attach_detach_para=None,
     ):
         if request.config.getoption("--rocprofiler-sdk-library-path"):
             options.extend(
