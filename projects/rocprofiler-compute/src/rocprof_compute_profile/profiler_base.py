##############################################################################
# MIT License
#
# Copyright (c) 2021 - 2025 Advanced Micro Devices, Inc. All Rights Reserved.
#
# Permission is hereby granted, free of charge, to any person obtaining a copy
# of this software and associated documentation files (the "Software"), to deal
# in the Software without restriction, including without limitation the rights
# to use, copy, modify, merge, publish, distribute, sublicense, and/or sell
# copies of the Software, and to permit persons to whom the Software is
# furnished to do so, subject to the following conditions:
#
# The above copyright notice and this permission notice shall be included in
# all copies or substantial portions of the Software.
#
# THE SOFTWARE IS PROVIDED "AS IS", WITHOUT WARRANTY OF ANY KIND, EXPRESS OR
# IMPLIED, INCLUDING BUT NOT LIMITED TO THE WARRANTIES OF MERCHANTABILITY,
# FITNESS FOR A PARTICULAR PURPOSE AND NONINFRINGEMENT.  IN NO EVENT SHALL THE
# AUTHORS OR COPYRIGHT HOLDERS BE LIABLE FOR ANY CLAIM, DAMAGES OR OTHER
# LIABILITY, WHETHER IN AN ACTION OF CONTRACT, TORT OR OTHERWISE, ARISING FROM,
# OUT OF OR IN CONNECTION WITH THE SOFTWARE OR THE USE OR OTHER DEALINGS IN
# THE SOFTWARE.

##############################################################################

import csv
import glob
import os
import re
import shlex
import shutil
import time
from abc import abstractmethod
from pathlib import Path

import pandas as pd

from utils.logger import (
    console_debug,
    console_error,
    console_log,
    console_warning,
    demarcate,
)
from utils.utils import (
    capture_subprocess_output,
    format_time,
    gen_sysinfo,
    pc_sampling_prof,
    print_status,
    run_prof,
)


class RocProfCompute_Base:
    def __init__(self, args, profiler_mode, soc, supported_archs):
        self.__args = args
        self.__profiler = profiler_mode
        self.__supported_archs = supported_archs
        self._soc = soc  # OmniSoC obj

    def get_args(self):
        return self.__args

    def get_profiler_options(self, fname, soc):
        """Fetch any version specific arguments required by profiler"""
        # assume no SoC specific options and return empty list by default
        return []

    @demarcate
    def join_prof(self, out=None):
        """Manually join separated rocprof runs"""
        if self.get_args().format_rocprof_output == "rocpd":
            # Vertically concat (by rows) results_*.csv into pmc_perf.csv
            result_files = glob.glob(self.get_args().path + "/results_*.csv")
            if out is None:
                out = self.__args.path + "/pmc_perf.csv"
            with open(out, "w", newline="") as outfile:
                writer = None
                for file in result_files:
                    with open(file, "r", newline="") as infile:
                        reader = csv.reader(infile)
                        header = next(reader)
                        # Write header only once
                        if writer is None:
                            writer = csv.writer(outfile)
                            writer.writerow(header)
                        for row in reader:
                            writer.writerow(row)
            console_debug(f"Created file: {out}")
            # Delete results_*.csv files
            for file in result_files:
                os.remove(file)
                console_debug(f"Deleted file: {file}")
            return

        # Set default output directory if not specified
        if isinstance(self.__args.path, str):
            if out is None:
                out = self.__args.path + "/pmc_perf.csv"
            files = glob.glob(self.__args.path + "/" + "pmc_perf_*.csv")
            files.extend(glob.glob(self.__args.path + "/" + "SQ_*.csv"))

            if self.get_args().hip_trace:
                # remove hip api trace ouputs from this list
                files = [
                    f
                    for f in files
                    if not re.compile(r"^.*_hip_api_trace\.csv$").match(
                        os.path.basename(f)
                    )
                ]

            if self.get_args().kokkos_trace:
                # remove marker api trace ouputs from this list
                files = [
                    f
                    for f in files
                    if not re.compile(r"^.*_marker_api_trace\.csv$").match(
                        os.path.basename(f)
                    )
                ]
        elif isinstance(self.__args.path, list):
            files = self.__args.path
        else:
            console_error(
                "Invalid workload directory. Cannot resolve %s" % self.__args.path
            )

        df = None
        for i, file in enumerate(files):
            _df = pd.read_csv(file) if isinstance(self.__args.path, str) else file
            if self.__args.join_type == "kernel":
                key = _df.groupby("Kernel_Name").cumcount()
                _df["key"] = _df.Kernel_Name + " - " + key.astype(str)
            elif self.__args.join_type == "grid":
                key = _df.groupby(["Kernel_Name", "Grid_Size"]).cumcount()
                _df["key"] = (
                    _df["Kernel_Name"]
                    + " - "
                    + _df["Grid_Size"].astype(str)
                    + " - "
                    + key.astype(str)
                )
            else:
                console_error(
                    "%s is an unrecognized option for --join-type"
                    % self.__args.join_type
                )

            if df is None:
                df = _df
            else:
                # join by unique index of kernel
                df = pd.merge(df, _df, how="inner", on="key", suffixes=("", f"_{i}"))

        if df is None or df.empty:
            return

        # TODO: check for any mismatch in joins
        duplicate_cols = {
            "GPU_ID": [col for col in df.columns if col.startswith("GPU_ID")],
            "Grid_Size": [col for col in df.columns if col.startswith("Grid_Size")],
            "Workgroup_Size": [
                col for col in df.columns if col.startswith("Workgroup_Size")
            ],
            "LDS_Per_Workgroup": [
                col for col in df.columns if col.startswith("LDS_Per_Workgroup")
            ],
            "Scratch_Per_Workitem": [
                col for col in df.columns if col.startswith("Scratch_Per_Workitem")
            ],
            "SGPR": [col for col in df.columns if col.startswith("SGPR")],
        }
        # Check for vgpr counter in ROCm < 5.3
        if "vgpr" in df.columns:
            duplicate_cols["vgpr"] = [
                col for col in df.columns if col.startswith("vgpr")
            ]
        # Check for vgpr counter in ROCm >= 5.3
        else:
            duplicate_cols["Arch_VGPR"] = [
                col for col in df.columns if col.startswith("Arch_VGPR")
            ]
            duplicate_cols["Accum_VGPR"] = [
                col for col in df.columns if col.startswith("Accum_VGPR")
            ]
        for key, cols in duplicate_cols.items():
            _df = df[cols]
            if not test_df_column_equality(_df):
                msg = "Detected differing {} values while joining pmc_perf.csv".format(
                    key
                )
                console_warning(msg)
            else:
                msg = "Successfully joined {} in pmc_perf.csv".format(key)
                console_debug(msg)

        # now, we can:
        #   A) throw away any of the "boring" duplicates
        df = df[
            [
                k
                for k in df.keys()
                if not any(
                    k.startswith(check)
                    for check in [
                        # rocprofv2 headers
                        "GPU_ID_",
                        "Grid_Size_",
                        "Workgroup_Size_",
                        "LDS_Per_Workgroup_",
                        "Scratch_Per_Workitem_",
                        "vgpr_",
                        "Arch_VGPR_",
                        "Accum_VGPR_",
                        "SGPR_",
                        "Dispatch_ID_",
                        "Queue_ID",
                        "Queue_Index",
                        "PID",
                        "TID",
                        "SIG",
                        "OBJ",
                        "Correlation_ID_",
                        "Wave_Size_",
                        # rocscope specific merged counters, keep original
                        "dispatch_",
                        # extras
                        "sig",
                        "queue-id",
                        "queue-index",
                        "pid",
                        "tid",
                        "fbar",
                    ]
                )
            ]
        ]
        #   B) any timestamps that are _not_ the duration,
        #      which is the one we care about
        df = df[
            [
                k
                for k in df.keys()
                if not any(
                    check in k
                    for check in [
                        "DispatchNs",
                        "CompleteNs",
                        # rocscope specific timestamp
                        "HostDuration",
                    ]
                )
            ]
        ]
        #   C) sanity check the name and key
        namekeys = [k for k in df.keys() if "Kernel_Name" in k]
        assert len(namekeys)
        for k in namekeys[1:]:
            assert (df[namekeys[0]] == df[k]).all()
        df = df.drop(columns=namekeys[1:])
        # now take the median of the durations
        bkeys = []
        ekeys = []
        for k in df.keys():
            if "Start_Timestamp" in k:
                bkeys.append(k)
            if "End_Timestamp" in k:
                ekeys.append(k)
        # compute mean begin and end timestamps
        endNs = df[ekeys].mean(axis=1)
        beginNs = df[bkeys].mean(axis=1)
        # and replace
        df = df.drop(columns=bkeys)
        df = df.drop(columns=ekeys)
        df["Start_Timestamp"] = beginNs
        df["End_Timestamp"] = endNs
        # finally, join the drop key
        df = df.drop(columns=["key"])
        # save to file and delete old file(s)
        # skip if we're being called outside of rocprof-compute
        if isinstance(self.__args.path, str):
            df.to_csv(out, index=False)
            if not self.__args.verbose:
                for file in files:
                    # Do not remove accumulate counter files
                    if "SQ_" not in file:
                        os.remove(file)
        else:
            return df

    # ----------------------------------------------------
    # Required methods to be implemented by child classes
    # ----------------------------------------------------
    @abstractmethod
    def pre_processing(self):
        """Perform any pre-processing steps prior to profiling."""
        console_debug("profiling", "pre-processing using %s profiler" % self.__profiler)

        # verify soc compatibility
        if self.__profiler not in self._soc.get_compatible_profilers():
            console_error(
                "%s is not enabled in %s. Available profilers include: %s"
                % (
                    self._soc.get_arch(),
                    self.__profiler,
                    self._soc.get_compatible_profilers(),
                )
            )
        # verify not accessing parent directories
        if ".." in str(self.__args.path):
            console_error(
                "Access denied. Cannot access parent directories in path (i.e. ../)"
            )

        # verify correct formatting for application binary
        self.__args.remaining = self.__args.remaining[1:]
        if self.__args.remaining:
            # Ensure that command points to an executable
            if not shutil.which(self.__args.remaining[0]):
                console_error(
                    "Your command %s doesn't point to a executable. Please verify."
                    % self.__args.remaining[0]
                )
            self.__args.remaining = " ".join(self.__args.remaining)
        else:
<<<<<<< HEAD
            if not self.__args.pid:
                console_error(
                    "Profiling command required. Pass application executable after -- at the end of options.\n\t\ti.e. rocprof-compute profile -n vcopy -- ./vcopy -n 1048576 -b 256"
                )
=======
            console_error(
                (
                    "Profiling command required. Pass application executable after -- "
                    "at the end of options.\n"
                    "\t\ti.e. rocprof-compute profile -n vcopy -- "
                    "./vcopy -n 1048576 -b 256"
                )
            )
>>>>>>> 58d2a016

        gen_sysinfo(
            workload_name=self.__args.name,
            workload_dir=self.get_args().path,
            app_cmd=self.__args.remaining if self.__args.remaining else "",
            skip_roof=self.__args.no_roof,
            mspec=self._soc._mspec,
            soc=self._soc,
        )

    @abstractmethod
    def run_profiling(self, version: str, prog: str):
        """Run profiling."""
        console_debug(
            "profiling", "performing profiling using %s profiler" % self.__profiler
        )

        # log basic info
        console_log(str(prog).title() + " version: " + str(version))
        console_log("Profiler choice: %s" % self.__profiler)
        console_log("Path: " + str(Path(self.__args.path).absolute().resolve()))
        console_log("Target: " + str(self._soc._mspec.gpu_model))
        console_log("Command: " + str(self.__args.remaining))
        console_log("Kernel Selection: " + str(self.__args.kernel))
        console_log("Dispatch Selection: " + str(self.__args.dispatch))

        if self.get_args().set_selected:
            console_log("Set Selection: " + str(self.__args.set_selected))

        if self.get_args().filter_blocks is None:
            console_log("Report Sections: All")
        else:
            console_log("Report Sections: " + str(self.get_args().filter_blocks))

        msg = "Collecting Performance Counters"
        (
            print_status(msg)
            if not self.__args.roof_only
            else print_status(msg + " (Roofline Only)")
        )

        # Run profiling on each input file
        input_files = glob.glob(self.get_args().path + "/perfmon/*.txt")
        input_files.sort()

        total_runs = len(input_files)
        total_profiling_time_so_far = 0
        avg_profiling_time = 0

        for i, fname in enumerate(input_files):
            run_number = i + 1
            if i > 0:
                avg_profiling_time = total_profiling_time_so_far / i
                time_left_seconds = (total_runs - run_number) * avg_profiling_time
                time_left = format_time(time_left_seconds)
                console_log(
                    f"[Run {run_number}/{total_runs}]"
                    f"[Approximate profiling time left: {time_left}]..."
                )
            else:
                console_log(
                    f"[Run {run_number}/{total_runs}]"
                    "[Approximate profiling time left: "
                    "pending first measurement...]"
                )

            # Kernel filtering (in-place replacement)
            if not self.__args.kernel == None:
                success, output = capture_subprocess_output([
                    "sed",
                    "-i",
                    "-r",
                    "s%^(kernel:).*%"
                    + "kernel: "
                    + ",".join(self.__args.kernel)
                    + "%g",
                    fname,
                ])
                # log output from profile filtering
                if not success:
                    console_error(output)
                else:
                    console_debug(output)

            # Dispatch filtering (inplace replacement)
            if not self.__args.dispatch == None:
                success, output = capture_subprocess_output([
                    "sed",
                    "-i",
                    "-r",
                    "s%^(range:).*%"
                    + "range: "
                    + " ".join(self.__args.dispatch)
                    + "%g",
                    fname,
                ])
                # log output from profile filtering
                if not success:
                    console_error(output)
                else:
                    console_debug(output)
            console_log("profiling", "Current input file: %s" % fname)

            options = self.get_profiler_options(fname, self._soc)

            # Only 1-run case is permitted for attach/detach
            if "--pid" in options and total_runs > 1:
                console_error(
                    "Attach/Detach can only work with 1 run of application. Current configuration needs {} times of replay of application".format(
                        total_runs
                    )
                )

            if (
                self.__profiler == "rocprofv1"
                or self.__profiler == "rocprofv2"
                or self.__profiler == "rocprofv3"
                or self.__profiler == "rocprofiler-sdk"
            ):
                start_run_prof = time.time()
                run_prof(
                    fname=fname,
                    profiler_options=options,
                    workload_dir=self.get_args().path,
                    mspec=self._soc._mspec,
                    loglevel=self.get_args().loglevel,
                    format_rocprof_output=self.get_args().format_rocprof_output,
                    retain_rocpd_output=self.get_args().retain_rocpd_output,
                )
                end_run_prof = time.time()
                actual_profiling_duration = end_run_prof - start_run_prof
                console_debug(
                    "The time of run_prof of {} is {} m {} sec".format(
                        fname,
                        int((end_run_prof - start_run_prof) / 60),
                        str((end_run_prof - start_run_prof) % 60),
                    )
                )
            else:
                console_error("Profiler not supported")
            total_profiling_time_so_far += actual_profiling_duration

        # PC sampling data is only collected when block "21" is specified
        if "21" in self.get_args().filter_blocks and self.__profiler in (
            "rocprofv3",
            "rocprofiler-sdk",
        ):
            console_log(
                f"[Run {total_runs + 1}/{total_runs + 1}][PC sampling profile run]"
            )
            start_run_prof = time.time()
            pc_sampling_prof(
                method=self.get_args().pc_sampling_method,
                interval=self.get_args().pc_sampling_interval,
                workload_dir=self.get_args().path,
                appcmd=shlex.split(
                    self.get_args().remaining
                ),  # FIXME: the right solution is applying it when argparsing once!
                rocprofiler_sdk_library_path=self.get_args().rocprofiler_sdk_library_path,
            )
            end_run_prof = time.time()
            pc_sampling_duration = end_run_prof - start_run_prof
            console_debug(
                "The time of pc sampling profiling is {} m {} sec".format(
                    int((pc_sampling_duration) / 60),
                    str((pc_sampling_duration) % 60),
                )
            )

    @abstractmethod
    def post_processing(self):
        """Perform any post-processing steps prior to profiling."""
        console_debug(
            "profiling",
            "performing post-processing using %s profiler" % self.__profiler,
        )


def test_df_column_equality(df):
    return df.eq(df.iloc[:, 0], axis=0).all(1).all()<|MERGE_RESOLUTION|>--- conflicted
+++ resolved
@@ -325,21 +325,15 @@
                 )
             self.__args.remaining = " ".join(self.__args.remaining)
         else:
-<<<<<<< HEAD
             if not self.__args.pid:
                 console_error(
-                    "Profiling command required. Pass application executable after -- at the end of options.\n\t\ti.e. rocprof-compute profile -n vcopy -- ./vcopy -n 1048576 -b 256"
-                )
-=======
-            console_error(
-                (
-                    "Profiling command required. Pass application executable after -- "
-                    "at the end of options.\n"
-                    "\t\ti.e. rocprof-compute profile -n vcopy -- "
-                    "./vcopy -n 1048576 -b 256"
-                )
-            )
->>>>>>> 58d2a016
+                    (
+                        "Profiling command required. Pass application executable after -- "
+                        "at the end of options.\n"
+                        "\t\ti.e. rocprof-compute profile -n vcopy -- "
+                        "./vcopy -n 1048576 -b 256"
+                    )
+                )
 
         gen_sysinfo(
             workload_name=self.__args.name,
