--- conflicted
+++ resolved
@@ -181,11 +181,7 @@
                 2.1.30 -> L1I Fetch Latency
 ...
 ```
-<<<<<<< HEAD
-3. Choose your own customized subset of metrics with `-b` (a.k.a. `--block`), or build your own config following [config_template](https://github.com/ROCm/omniperf/blob/amd-mainline/src/omniperf_analyze/configs/panel_config_template.yaml). Below shows how to generate a report containing only metric 2 (a.k.a. System Speed-of-Light).
-=======
 3. Choose your own customized subset of metrics with `-b` (a.k.a. `--block`), or build your own config following [config_template](https://github.com/ROCm/omniperf/blob/amd-mainline/src/rocprof_compute_analyze/configs/panel_config_template.yaml). Below shows how to generate a report containing only metric 2 (a.k.a. System Speed-of-Light).
->>>>>>> 03ffa7a7
 ```shell-session
 $ omniperf analyze -p workloads/vcopy/MI200/ -b 2
 --------
