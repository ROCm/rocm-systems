##############################################################################bl
# MIT License
#
# Copyright (c) 2021 - 2025 Advanced Micro Devices, Inc. All Rights Reserved.
#
# Permission is hereby granted, free of charge, to any person obtaining a copy
# of this software and associated documentation files (the "Software"), to deal
# in the Software without restriction, including without limitation the rights
# to use, copy, modify, merge, publish, distribute, sublicense, and/or sell
# copies of the Software, and to permit persons to whom the Software is
# furnished to do so, subject to the following conditions:
#
# The above copyright notice and this permission notice shall be included in all
# copies or substantial portions of the Software.
#
# THE SOFTWARE IS PROVIDED "AS IS", WITHOUT WARRANTY OF ANY KIND, EXPRESS OR
# IMPLIED, INCLUDING BUT NOT LIMITED TO THE WARRANTIES OF MERCHANTABILITY,
# FITNESS FOR A PARTICULAR PURPOSE AND NONINFRINGEMENT. IN NO EVENT SHALL THE
# AUTHORS OR COPYRIGHT HOLDERS BE LIABLE FOR ANY CLAIM, DAMAGES OR OTHER
# LIABILITY, WHETHER IN AN ACTION OF CONTRACT, TORT OR OTHERWISE, ARISING FROM,
# OUT OF OR IN CONNECTION WITH THE SOFTWARE OR THE USE OR OTHER DEALINGS IN THE
# SOFTWARE.
##############################################################################el

import glob
import logging
import os
import re
import shutil
import time
from abc import ABC, abstractmethod
from pathlib import Path

import pandas as pd

from utils.logger import (
    console_debug,
    console_error,
    console_log,
    console_warning,
    demarcate,
)
from utils.utils import (
    capture_subprocess_output,
    format_time,
    gen_sysinfo,
    pc_sampling_prof,
    print_status,
    run_prof,
)


class RocProfCompute_Base:
    def __init__(self, args, profiler_mode, soc, supported_archs):
        self.__args = args
        self.__profiler = profiler_mode
        self.__supported_archs = supported_archs
        self._soc = soc  # OmniSoC obj

    def get_args(self):
        return self.__args

    def get_profiler_options(self, fname, soc):
        """Fetch any version specific arguments required by profiler"""
        # assume no SoC specific options and return empty list by default
        return []

    @demarcate
    def join_prof(self, out=None):
        """Manually join separated rocprof runs"""
        # Set default output directory if not specified
        if type(self.__args.path) == str:
            if out is None:
                out = self.__args.path + "/pmc_perf.csv"
            files = glob.glob(self.__args.path + "/" + "pmc_perf_*.csv")
            files.extend(glob.glob(self.__args.path + "/" + "SQ_*.csv"))

            if self.get_args().hip_trace:
                # remove hip api trace ouputs from this list
                files = [
                    f
                    for f in files
                    if not re.compile(r"^.*_hip_api_trace\.csv$").match(
                        os.path.basename(f)
                    )
                ]

            if self.get_args().kokkos_trace:
                # remove marker api trace ouputs from this list
                files = [
                    f
                    for f in files
                    if not re.compile(r"^.*_marker_api_trace\.csv$").match(
                        os.path.basename(f)
                    )
                ]
        elif type(self.__args.path) == list:
            files = self.__args.path
        else:
            console_error(
                "Invalid workload directory. Cannot resolve %s" % self.__args.path
            )

        df = None
        for i, file in enumerate(files):
            _df = pd.read_csv(file) if type(self.__args.path) == str else file
            if self.__args.join_type == "kernel":
                key = _df.groupby("Kernel_Name").cumcount()
                _df["key"] = _df.Kernel_Name + " - " + key.astype(str)
            elif self.__args.join_type == "grid":
                key = _df.groupby(["Kernel_Name", "Grid_Size"]).cumcount()
                _df["key"] = (
                    _df["Kernel_Name"]
                    + " - "
                    + _df["Grid_Size"].astype(str)
                    + " - "
                    + key.astype(str)
                )
            else:
                console_error(
                    "%s is an unrecognized option for --join-type" % self.__args.join_type
                )

            if df is None:
                df = _df
            else:
                # join by unique index of kernel
                df = pd.merge(df, _df, how="inner", on="key", suffixes=("", f"_{i}"))

        if df is None or df.empty:
            return

        # TODO: check for any mismatch in joins
        duplicate_cols = {
            "GPU_ID": [col for col in df.columns if col.startswith("GPU_ID")],
            "Grid_Size": [col for col in df.columns if col.startswith("Grid_Size")],
            "Workgroup_Size": [
                col for col in df.columns if col.startswith("Workgroup_Size")
            ],
            "LDS_Per_Workgroup": [
                col for col in df.columns if col.startswith("LDS_Per_Workgroup")
            ],
            "Scratch_Per_Workitem": [
                col for col in df.columns if col.startswith("Scratch_Per_Workitem")
            ],
            "SGPR": [col for col in df.columns if col.startswith("SGPR")],
        }
        # Check for vgpr counter in ROCm < 5.3
        if "vgpr" in df.columns:
            duplicate_cols["vgpr"] = [col for col in df.columns if col.startswith("vgpr")]
        # Check for vgpr counter in ROCm >= 5.3
        else:
            duplicate_cols["Arch_VGPR"] = [
                col for col in df.columns if col.startswith("Arch_VGPR")
            ]
            duplicate_cols["Accum_VGPR"] = [
                col for col in df.columns if col.startswith("Accum_VGPR")
            ]
        for key, cols in duplicate_cols.items():
            _df = df[cols]
            if not test_df_column_equality(_df):
                msg = "Detected differing {} values while joining pmc_perf.csv".format(
                    key
                )
                console_warning(msg)
            else:
                msg = "Successfully joined {} in pmc_perf.csv".format(key)
                console_debug(msg)

        # now, we can:
        #   A) throw away any of the "boring" duplicates
        df = df[
            [
                k
                for k in df.keys()
                if not any(
                    k.startswith(check)
                    for check in [
                        # rocprofv2 headers
                        "GPU_ID_",
                        "Grid_Size_",
                        "Workgroup_Size_",
                        "LDS_Per_Workgroup_",
                        "Scratch_Per_Workitem_",
                        "vgpr_",
                        "Arch_VGPR_",
                        "Accum_VGPR_",
                        "SGPR_",
                        "Dispatch_ID_",
                        "Queue_ID",
                        "Queue_Index",
                        "PID",
                        "TID",
                        "SIG",
                        "OBJ",
                        "Correlation_ID_",
                        "Wave_Size_",
                        # rocscope specific merged counters, keep original
                        "dispatch_",
                        # extras
                        "sig",
                        "queue-id",
                        "queue-index",
                        "pid",
                        "tid",
                        "fbar",
                    ]
                )
            ]
        ]
        #   B) any timestamps that are _not_ the duration, which is the one we care about
        df = df[
            [
                k
                for k in df.keys()
                if not any(
                    check in k
                    for check in [
                        "DispatchNs",
                        "CompleteNs",
                        # rocscope specific timestamp
                        "HostDuration",
                    ]
                )
            ]
        ]
        #   C) sanity check the name and key
        namekeys = [k for k in df.keys() if "Kernel_Name" in k]
        assert len(namekeys)
        for k in namekeys[1:]:
            assert (df[namekeys[0]] == df[k]).all()
        df = df.drop(columns=namekeys[1:])
        # now take the median of the durations
        bkeys = []
        ekeys = []
        for k in df.keys():
            if "Start_Timestamp" in k:
                bkeys.append(k)
            if "End_Timestamp" in k:
                ekeys.append(k)
        # compute mean begin and end timestamps
        endNs = df[ekeys].mean(axis=1)
        beginNs = df[bkeys].mean(axis=1)
        # and replace
        df = df.drop(columns=bkeys)
        df = df.drop(columns=ekeys)
        df["Start_Timestamp"] = beginNs
        df["End_Timestamp"] = endNs
        # finally, join the drop key
        df = df.drop(columns=["key"])
        # save to file and delete old file(s), skip if we're being called outside of rocprof-compute
        if type(self.__args.path) == str:
            df.to_csv(out, index=False)
            if not self.__args.verbose:
                for file in files:
                    # Do not remove accumulate counter files
                    if "SQ_" not in file:
                        os.remove(file)
        else:
            return df

    # ----------------------------------------------------
    # Required methods to be implemented by child classes
    # ----------------------------------------------------
    @abstractmethod
    def pre_processing(self):
        """Perform any pre-processing steps prior to profiling."""
        console_debug("profiling", "pre-processing using %s profiler" % self.__profiler)

        # verify soc compatibility
        if self.__profiler not in self._soc.get_compatible_profilers():
            console_error(
                "%s is not enabled in %s. Available profilers include: %s"
                % (
                    self._soc.get_arch(),
                    self.__profiler,
                    self._soc.get_compatible_profilers(),
                )
            )
        # verify not accessing parent directories
        if ".." in str(self.__args.path):
            console_error(
                "Access denied. Cannot access parent directories in path (i.e. ../)"
            )

        # verify correct formatting for application binary
        self.__args.remaining = self.__args.remaining[1:]
        if self.__args.remaining:
            # Ensure that command points to an executable
            if not shutil.which(self.__args.remaining[0]):
                console_error(
                    "Your command %s doesn't point to a executable. Please verify."
                    % self.__args.remaining[0]
                )
            self.__args.remaining = " ".join(self.__args.remaining)
        else:
            if not self.__args.pid:
                console_error(
                    "Profiling command required. Pass application executable after -- at the end of options.\n\t\ti.e. rocprof-compute profile -n vcopy -- ./vcopy -n 1048576 -b 256"
                )

        gen_sysinfo(
            workload_name=self.__args.name,
            workload_dir=self.get_args().path,
<<<<<<< HEAD
            ip_blocks=[
                name
                for name, type in self.__args.filter_blocks.items()
                if type == "hardware_block"
            ],
            app_cmd=self.__args.remaining if self.__args.remaining else None,
=======
            app_cmd=self.__args.remaining,
>>>>>>> 98bb0f42
            skip_roof=self.__args.no_roof,
            mspec=self._soc._mspec,
            soc=self._soc,
        )

    @abstractmethod
    def run_profiling(self, version: str, prog: str):
        """Run profiling."""
        console_debug(
            "profiling", "performing profiling using %s profiler" % self.__profiler
        )

        # log basic info
        console_log(str(prog).title() + " version: " + str(version))
        console_log("Profiler choice: %s" % self.__profiler)
        console_log("Path: " + str(Path(self.__args.path).absolute().resolve()))
        console_log("Target: " + str(self._soc._mspec.gpu_model))
        console_log("Command: " + str(self.__args.remaining))
        console_log("Kernel Selection: " + str(self.__args.kernel))
        console_log("Dispatch Selection: " + str(self.__args.dispatch))
        if self.get_args().filter_blocks is None:
            console_log("Report Sections: All")
        else:
            console_log("Report Sections: " + str(self.get_args().filter_blocks))

        msg = "Collecting Performance Counters"
        (
            print_status(msg)
            if not self.__args.roof_only
            else print_status(msg + " (Roofline Only)")
        )

        # Run profiling on each input file
        input_files = glob.glob(self.get_args().path + "/perfmon/*.txt")
        input_files.sort()

        total_runs = len(input_files)
        total_profiling_time_so_far = 0
        avg_profiling_time = 0

        for i, fname in enumerate(input_files):
            run_number = i + 1
            if i > 0:
                avg_profiling_time = total_profiling_time_so_far / i
                time_left_seconds = (total_runs - run_number) * avg_profiling_time
                time_left = format_time(time_left_seconds)
                console_log(
                    f"[Run {run_number}/{total_runs}][Approximate profiling time left: {time_left}]..."
                )
            else:
                console_log(
                    f"[Run {run_number}/{total_runs}][Approximate profiling time left: pending first measurement...]"
                )

            # Kernel filtering (in-place replacement)
            if not self.__args.kernel == None:
                success, output = capture_subprocess_output(
                    [
                        "sed",
                        "-i",
                        "-r",
                        "s%^(kernel:).*%"
                        + "kernel: "
                        + ",".join(self.__args.kernel)
                        + "%g",
                        fname,
                    ]
                )
                # log output from profile filtering
                if not success:
                    console_error(output)
                else:
                    console_debug(output)

            # Dispatch filtering (inplace replacement)
            if not self.__args.dispatch == None:
                success, output = capture_subprocess_output(
                    [
                        "sed",
                        "-i",
                        "-r",
                        "s%^(range:).*%"
                        + "range: "
                        + " ".join(self.__args.dispatch)
                        + "%g",
                        fname,
                    ]
                )
                # log output from profile filtering
                if not success:
                    console_error(output)
                else:
                    console_debug(output)
            console_log("profiling", "Current input file: %s" % fname)

            options = self.get_profiler_options(fname, self._soc)
            if (
                self.__profiler == "rocprofv1"
                or self.__profiler == "rocprofv2"
                or self.__profiler == "rocprofv3"
                or self.__profiler == "rocprofiler-sdk"
            ):
                start_run_prof = time.time()
                run_prof(
                    fname=fname,
                    profiler_options=options,
                    workload_dir=self.get_args().path,
                    mspec=self._soc._mspec,
                    loglevel=self.get_args().loglevel,
                    format_rocprof_output=self.get_args().format_rocprof_output,
                )
                end_run_prof = time.time()
                actual_profiling_duration = end_run_prof - start_run_prof
                console_debug(
                    "The time of run_prof of {} is {} m {} sec".format(
                        fname,
                        int((end_run_prof - start_run_prof) / 60),
                        str((end_run_prof - start_run_prof) % 60),
                    )
                )
            else:
                console_error("Profiler not supported")
            total_profiling_time_so_far += actual_profiling_duration
<<<<<<< HEAD

            # TODO: change way of handling muliple input files
            if "--pid" in options:
                break

        if self.__pc_sampling == True and self.__profiler in (
=======
        # PC sampling data is only collected when block "21" is specified
        if "21" in self.get_args().filter_blocks and self.__profiler in (
>>>>>>> 98bb0f42
            "rocprofv3",
            "rocprofiler-sdk",
        ):
            console_log(f"[Run {total_runs+1}/{total_runs+1}][PC sampling profile run]")
            start_run_prof = time.time()
            pc_sampling_prof(
                method=self.get_args().pc_sampling_method,
                interval=self.get_args().pc_sampling_interval,
                workload_dir=self.get_args().path,
                appcmd=self.get_args().remaining,
                rocprofiler_sdk_library_path=self.get_args().rocprofiler_sdk_library_path,
            )
            end_run_prof = time.time()
            pc_sampling_duration = end_run_prof - start_run_prof
            console_debug(
                "The time of pc sampling profiling is {} m {} sec".format(
                    int((pc_sampling_duration) / 60),
                    str((pc_sampling_duration) % 60),
                )
            )

    @abstractmethod
    def post_processing(self):
        """Perform any post-processing steps prior to profiling."""
        console_debug(
            "profiling",
            "performing post-processing using %s profiler" % self.__profiler,
        )


def test_df_column_equality(df):
    return df.eq(df.iloc[:, 0], axis=0).all(1).all()<|MERGE_RESOLUTION|>--- conflicted
+++ resolved
@@ -302,16 +302,7 @@
         gen_sysinfo(
             workload_name=self.__args.name,
             workload_dir=self.get_args().path,
-<<<<<<< HEAD
-            ip_blocks=[
-                name
-                for name, type in self.__args.filter_blocks.items()
-                if type == "hardware_block"
-            ],
-            app_cmd=self.__args.remaining if self.__args.remaining else None,
-=======
             app_cmd=self.__args.remaining,
->>>>>>> 98bb0f42
             skip_roof=self.__args.no_roof,
             mspec=self._soc._mspec,
             soc=self._soc,
@@ -435,17 +426,12 @@
             else:
                 console_error("Profiler not supported")
             total_profiling_time_so_far += actual_profiling_duration
-<<<<<<< HEAD
-
             # TODO: change way of handling muliple input files
             if "--pid" in options:
                 break
 
-        if self.__pc_sampling == True and self.__profiler in (
-=======
         # PC sampling data is only collected when block "21" is specified
         if "21" in self.get_args().filter_blocks and self.__profiler in (
->>>>>>> 98bb0f42
             "rocprofv3",
             "rocprofiler-sdk",
         ):
