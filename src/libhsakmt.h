/*
 * Copyright © 2014 Advanced Micro Devices, Inc.
 *
 * Permission is hereby granted, free of charge, to any person
 * obtaining a copy of this software and associated documentation
 * files (the "Software"), to deal in the Software without
 * restriction, including without limitation the rights to use, copy,
 * modify, merge, publish, distribute, sublicense, and/or sell copies
 * of the Software, and to permit persons to whom the Software is
 * furnished to do so, subject to the following conditions:
 *
 * The above copyright notice and this permission notice (including
 * the next paragraph) shall be included in all copies or substantial
 * portions of the Software.
 *
 * THE SOFTWARE IS PROVIDED "AS IS", WITHOUT WARRANTY OF ANY KIND,
 * EXPRESS OR IMPLIED, INCLUDING BUT NOT LIMITED TO THE WARRANTIES OF
 * MERCHANTABILITY, FITNESS FOR A PARTICULAR PURPOSE AND
 * NONINFRINGEMENT.  IN NO EVENT SHALL THE AUTHORS OR COPYRIGHT
 * HOLDERS BE LIABLE FOR ANY CLAIM, DAMAGES OR OTHER LIABILITY,
 * WHETHER IN AN ACTION OF CONTRACT, TORT OR OTHERWISE, ARISING FROM,
 * OUT OF OR IN CONNECTION WITH THE SOFTWARE OR THE USE OR OTHER
 * DEALINGS IN THE SOFTWARE.
 */

#ifndef LIBHSAKMT_H_INCLUDED
#define LIBHSAKMT_H_INCLUDED

#include "linux/kfd_ioctl.h"
#include "hsakmt.h"
#include "pci_ids.h"
#include <pthread.h>
#include <stdint.h>
#include <limits.h>

extern int kfd_fd;
extern unsigned long kfd_open_count;
extern bool hsakmt_forked;
extern pthread_mutex_t hsakmt_mutex;
extern bool is_dgpu;

extern int force_asic;
extern char force_asic_name[HSA_PUBLIC_NAME_SIZE];
extern struct hsa_gfxip_table force_asic_entry;

#undef HSAKMTAPI
#define HSAKMTAPI __attribute__((visibility ("default")))

/*Avoid pointer-to-int-cast warning*/
#define PORT_VPTR_TO_UINT64(vptr) ((uint64_t)(unsigned long)(vptr))

/*Avoid int-to-pointer-cast warning*/
#define PORT_UINT64_TO_VPTR(v) ((void*)(unsigned long)(v))

#define CHECK_KFD_OPEN() \
	do { if (kfd_open_count == 0 || hsakmt_forked) return HSAKMT_STATUS_KERNEL_IO_CHANNEL_NOT_OPENED; } while (0)

extern int PAGE_SIZE;
extern int PAGE_SHIFT;

/* VI HW bug requires this virtual address alignment */
#define TONGA_PAGE_SIZE 0x8000

/* 64KB BigK fragment size for TLB efficiency */
#define GPU_BIGK_PAGE_SIZE (1 << 16)

/* 2MB huge page size for 4-level page tables on Vega10 and later GPUs */
#define GPU_HUGE_PAGE_SIZE (2 << 20)

#define CHECK_PAGE_MULTIPLE(x) \
	do { if ((uint64_t)PORT_VPTR_TO_UINT64(x) % PAGE_SIZE) return HSAKMT_STATUS_INVALID_PARAMETER; } while(0)

#define ALIGN_UP(x,align) (((uint64_t)(x) + (align) - 1) & ~(uint64_t)((align)-1))
#define ALIGN_UP_32(x,align) (((uint32_t)(x) + (align) - 1) & ~(uint32_t)((align)-1))
#define PAGE_ALIGN_UP(x) ALIGN_UP(x,PAGE_SIZE)
#define BITMASK(n) ((n) ? (UINT64_MAX >> (sizeof(UINT64_MAX) * CHAR_BIT - (n))) : 0)
#define ARRAY_LEN(array) (sizeof(array) / sizeof(array[0]))

/* HSA Thunk logging usage */
extern int hsakmt_debug_level;
#define hsakmt_print(level, fmt, ...) \
	do { if (level <= hsakmt_debug_level) fprintf(stderr, fmt, ##__VA_ARGS__); } while (0)
#define HSAKMT_DEBUG_LEVEL_DEFAULT	-1
#define HSAKMT_DEBUG_LEVEL_ERR		3
#define HSAKMT_DEBUG_LEVEL_WARNING	4
#define HSAKMT_DEBUG_LEVEL_INFO		6
#define HSAKMT_DEBUG_LEVEL_DEBUG	7
#define pr_err(fmt, ...) \
	hsakmt_print(HSAKMT_DEBUG_LEVEL_ERR, fmt, ##__VA_ARGS__)
#define pr_warn(fmt, ...) \
	hsakmt_print(HSAKMT_DEBUG_LEVEL_WARNING, fmt, ##__VA_ARGS__)
#define pr_info(fmt, ...) \
	hsakmt_print(HSAKMT_DEBUG_LEVEL_INFO, fmt, ##__VA_ARGS__)
#define pr_debug(fmt, ...) \
	hsakmt_print(HSAKMT_DEBUG_LEVEL_DEBUG, fmt, ##__VA_ARGS__)
#define pr_err_once(fmt, ...)                   \
({                                              \
        static bool __print_once;               \
        if (!__print_once) {                    \
                __print_once = true;            \
                pr_err(fmt, ##__VA_ARGS__);     \
        }                                       \
})
#define pr_warn_once(fmt, ...)                  \
({                                              \
        static bool __print_once;               \
        if (!__print_once) {                    \
                __print_once = true;            \
                pr_warn(fmt, ##__VA_ARGS__);    \
        }                                       \
})

enum asic_family_type {
	CHIP_KAVERI = 0,
	CHIP_HAWAII,	/* 1 */
	CHIP_CARRIZO,	/* 2 */
	CHIP_TONGA,	/* 3 */
	CHIP_FIJI,	/* 4 */
	CHIP_POLARIS10,	/* 5 */
	CHIP_POLARIS11,	/* 6 */
	CHIP_POLARIS12,	/* 7 */
	CHIP_VEGAM,	/* 8 */
	CHIP_VEGA10,	/* 9 */
	CHIP_VEGA12,	/* 10 */
	CHIP_VEGA20,	/* 11 */
	CHIP_RAVEN,	/* 12 */
	CHIP_RENOIR,	/* 13 */
	CHIP_ARCTURUS,	/* 14 */
	CHIP_NAVI10,	/* 15 */
	CHIP_NAVI12,	/* 16 */
	CHIP_NAVI14,	/* 17 */
	CHIP_SIENNA_CICHLID,	/* 18 */
<<<<<<< HEAD
	CHIP_NAVY_FLOUNDER,	/* 19 */
	CHIP_DIMGREY_CAVEFISH,	/* 20 */
	CHIP_VANGOGH,	/* 21 */
=======
	CHIP_ALDEBARAN, /* 19 */
>>>>>>> e35778ed
	CHIP_LAST
};

struct hsa_gfxip_table {
	uint16_t device_id;		// Device ID
	unsigned char major;		// GFXIP Major engine version
	unsigned char minor;		// GFXIP Minor engine version
	unsigned char stepping;		// GFXIP Stepping info
	const char *amd_name;		// CALName of the device
	enum asic_family_type asic_family;	// Device family id
};

#define IS_SOC15(chip) ((chip) >= CHIP_VEGA10)

HSAKMT_STATUS validate_nodeid(uint32_t nodeid, uint32_t *gpu_id);
HSAKMT_STATUS gpuid_to_nodeid(uint32_t gpu_id, uint32_t* node_id);
bool prefer_ats(HSAuint32 node_id);
uint16_t get_device_id_by_node_id(HSAuint32 node_id);
bool is_kaveri(HSAuint32 node_id);
uint16_t get_device_id_by_gpu_id(HSAuint32 gpu_id);
uint32_t get_direct_link_cpu(uint32_t gpu_node);
int get_drm_render_fd_by_gpu_id(HSAuint32 gpu_id);
HSAKMT_STATUS validate_nodeid_array(uint32_t **gpu_id_array,
		uint32_t NumberOfNodes, uint32_t *NodeArray);

HSAKMT_STATUS topology_sysfs_get_node_props(uint32_t node_id, HsaNodeProperties *props,
					uint32_t *gpu_id, struct pci_ids pacc,
					bool *p2p_links, uint32_t *num_p2pLinks);
HSAKMT_STATUS topology_sysfs_get_system_props(HsaSystemProperties *props);
void topology_setup_is_dgpu_param(HsaNodeProperties *props);
bool topology_is_svm_needed(uint16_t device_id);
HSAKMT_STATUS topology_get_asic_family(uint16_t device_id,
					enum asic_family_type *asic);

HSAuint32 PageSizeFromFlags(unsigned int pageSizeFlags);

void* allocate_exec_aligned_memory_gpu(uint32_t size, uint32_t align,
				       uint32_t NodeId, bool NonPaged,
				       bool DeviceLocal, bool Uncached);
void free_exec_aligned_memory_gpu(void *addr, uint32_t size, uint32_t align);
HSAKMT_STATUS init_process_doorbells(unsigned int NumNodes);
void destroy_process_doorbells(void);
HSAKMT_STATUS init_device_debugging_memory(unsigned int NumNodes);
void destroy_device_debugging_memory(void);
HSAKMT_STATUS init_counter_props(unsigned int NumNodes);
void destroy_counter_props(void);
uint32_t *convert_queue_ids(HSAuint32 NumQueues, HSA_QUEUEID *Queues);

extern int kmtIoctl(int fd, unsigned long request, void *arg);

/* Void pointer arithmetic (or remove -Wpointer-arith to allow void pointers arithmetic) */
#define VOID_PTR_ADD32(ptr,n) (void*)((uint32_t*)(ptr) + n)/*ptr + offset*/
#define VOID_PTR_ADD(ptr,n) (void*)((uint8_t*)(ptr) + n)/*ptr + offset*/
#define VOID_PTR_SUB(ptr,n) (void*)((uint8_t*)(ptr) - n)/*ptr - offset*/
#define VOID_PTRS_SUB(ptr1,ptr2) (uint64_t)((uint8_t*)(ptr1) - (uint8_t*)(ptr2)) /*ptr1 - ptr2*/

#define MIN(a, b) ({				\
	typeof(a) tmp1 = (a), tmp2 = (b);	\
	tmp1 < tmp2 ? tmp1 : tmp2; })

#define MAX(a, b) ({				\
	typeof(a) tmp1 = (a), tmp2 = (b);	\
	tmp1 > tmp2 ? tmp1 : tmp2; })

void clear_events_page(void);
void fmm_clear_all_mem(void);
void clear_process_doorbells(void);
uint32_t get_num_sysfs_nodes(void);

bool is_forked_child(void);
#endif<|MERGE_RESOLUTION|>--- conflicted
+++ resolved
@@ -130,13 +130,10 @@
 	CHIP_NAVI12,	/* 16 */
 	CHIP_NAVI14,	/* 17 */
 	CHIP_SIENNA_CICHLID,	/* 18 */
-<<<<<<< HEAD
 	CHIP_NAVY_FLOUNDER,	/* 19 */
 	CHIP_DIMGREY_CAVEFISH,	/* 20 */
 	CHIP_VANGOGH,	/* 21 */
-=======
-	CHIP_ALDEBARAN, /* 19 */
->>>>>>> e35778ed
+	CHIP_ALDEBARAN, /* 22 */
 	CHIP_LAST
 };
 
