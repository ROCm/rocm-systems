--- conflicted
+++ resolved
@@ -50,31 +50,6 @@
 ]
 
 markers = [
-<<<<<<< HEAD
-	"section",
-	"kernel_execution",
-	"misc",
-	"mem",
-	"sort",
-	"join",
-	"verbosity",
-	"dispatch",
-	"list_metrics",
-	"filter_block",
-	"filter_kernel",
-	"dispatch",
-	"normal_unit",
-	"max_stat",
-	"time_unit",
-	"decimal",
-	"col",
-	"kernel_verbose",
-	"serial",
-	"L1_cache",
-	"num_xcds_spec_class",
-	"num_xcds_cli_output",
-  "live_attach_detach"
-=======
     "section",
     "kernel_execution",
     "misc",
@@ -99,5 +74,5 @@
     "num_xcds_cli_output",
     "sets_func",
     "sets_perf"
->>>>>>> 874b920e
+    "live_attach_detach"
 ]