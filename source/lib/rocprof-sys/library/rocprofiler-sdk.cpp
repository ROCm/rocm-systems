--- conflicted
+++ resolved
@@ -818,14 +818,11 @@
                 const auto* _agent    = tool_data->get_gpu_tool_agent(_agent_id);
 
                 uint64_t _stream_id = get_stream_id(record).handle;
-<<<<<<< HEAD
-=======
                 if(_stream_id == 0)
                 {
                     // kernel is not associated with a HIP stream
                     _group_by_queue = true;
                 }
->>>>>>> c424dac2
 
                 if(get_use_timemory())
                 {
@@ -935,14 +932,11 @@
                     tool_data->buffered_tracing_info.at(record->kind, record->operation);
 
                 uint64_t _stream_id = get_stream_id(record).handle;
-<<<<<<< HEAD
-=======
                 if(_stream_id == 0)
                 {
                     // memory_copy is not associated with a HIP stream
                     _group_by_queue = true;
                 }
->>>>>>> c424dac2
 
                 if(get_use_timemory())
                 {
