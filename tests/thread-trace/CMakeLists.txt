--- conflicted
+++ resolved
@@ -115,13 +115,8 @@
 
 set_tests_properties(
     thread-trace-api-agent-test
-<<<<<<< HEAD
     PROPERTIES TIMEOUT 10 LABELS "integration-tests" ENVIRONMENT "${PRELOAD_ENV}"
                FAIL_REGULAR_EXPRESSION "${FAIL_REGEX}")
-=======
-    PROPERTIES TIMEOUT 10 LABELS "integration-tests" ENVIRONMENT
-               "${ROCPROFILER_MEMCHECK_PRELOAD_ENV}" FAIL_REGULAR_EXPRESSION
-               "${ROCPROFILER_DEFAULT_FAIL_REGEX}")
 
 # Test large buffer sizes. 5120 == 5GB
 add_test(NAME thread-trace-api-large-buffer-test
@@ -138,5 +133,4 @@
                FAIL_REGULAR_EXPRESSION
                "${ROCPROFILER_DEFAULT_FAIL_REGEX}"
                DISABLED
-               ${ROCPROFILER_DISABLE_UNSTABLE_CTESTS})
->>>>>>> 1ba08cd4
+               ${ROCPROFILER_DISABLE_UNSTABLE_CTESTS})