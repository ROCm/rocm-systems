cmake_minimum_required(VERSION 3.19 FATAL_ERROR)

if(CMAKE_SOURCE_DIR STREQUAL CMAKE_BINARY_DIR AND CMAKE_CURRENT_SOURCE_DIR STREQUAL
                                                  CMAKE_SOURCE_DIR)
    set(MSG "")
    message(STATUS "Warning! Building from the source directory is not recommended")
    message(STATUS "If unintended, please remove 'CMakeCache.txt' and 'CMakeFiles'")
    message(STATUS "and build from a separate directory")
    message(FATAL_ERROR "In-source build")
endif()

# System info
cmake_host_system_information(RESULT LOCALHOST QUERY FQDN)
message(STATUS "Hostname: ${LOCALHOST}")

# Versioning info derived from file
file(READ "${CMAKE_CURRENT_SOURCE_DIR}/VERSION" FULL_VERSION_STRING LIMIT_COUNT 1)
string(REGEX REPLACE "(\n|\r)" "" FULL_VERSION_STRING "${FULL_VERSION_STRING}")
set(ROCPROFCOMPUTE_FULL_VERSION "${FULL_VERSION_STRING}")
string(REGEX REPLACE "([0-9]+)\.([0-9]+)\.([0-9]+)(.*)" "\\1.\\2.\\3"
                     ROCPROFCOMPUTE_VERSION "${FULL_VERSION_STRING}")

# string(REGEX REPLACE "(${ROCPROFCOMPUTE_VERSION})(.*)" "\\2"
# ROCPROFCOMPUTE_VERSION_TWEAK
# "${FULL_VERSION_STRING}")
# string(REGEX REPLACE "^\\." "" ROCPROFCOMPUTE_VERSION_TWEAK
# "${ROCPROFCOMPUTE_VERSION_TWEAK}")

project(
    rocprofiler-compute
    VERSION ${ROCPROFCOMPUTE_VERSION}
    LANGUAGES C
    DESCRIPTION
        "A kernel-level profiling tool for machine learning/HPC workloads running on AMD MI GPUs"
    HOMEPAGE_URL "https://github.com/ROCm/rocprofiler-compute")

set(PACKAGE_NAME "rocprofiler-compute")
set(PACKAGE_NAME_UNDERSCORE "rocprofiler_compute")
set(EXECUTABLE_NAME "rocprof-compute")

include(ExternalProject)
include(GNUInstallDirs)

# version control info
find_package(Git)
if(Git_FOUND AND EXISTS "${PROJECT_SOURCE_DIR}/.git")
    execute_process(
        COMMAND git log --pretty=format:%h -n 1
        OUTPUT_VARIABLE ROCPROFCOMPUTE_GIT_REV
        OUTPUT_STRIP_TRAILING_WHITESPACE)
    message(STATUS "Git revision: ${ROCPROFCOMPUTE_GIT_REV}")
    set(GIT_CLONE TRUE)
else()
    set(GIT_CLONE FALSER)
endif()

set(CMAKE_BUILD_TYPE "Release")
if(CMAKE_INSTALL_PREFIX_INITIALIZED_TO_DEFAULT)
    set(CMAKE_INSTALL_PREFIX
        "/opt/rocm"
        CACHE PATH "default install path" FORCE)
endif()
message(STATUS "Installation path: ${CMAKE_INSTALL_PREFIX}")

option(CHECK_PYTHON_DEPS "Verify necessary python dependencies" ON)
if(CHECK_PYTHON_DEPS)
    # Python 3 is required
    message(STATUS "Detecting Python interpreter...")
    find_package(
        Python3 3.8
        COMPONENTS Interpreter
        REQUIRED)

    # Allow user-provided python search path
    if(DEFINED PYTHON_DEPS)
        set(ENV{PYTHONPATH} "${PYTHON_DEPS}")
        message(STATUS "Optional PYTHON_DEPS provided:")
        list(APPEND CMAKE_MESSAGE_INDENT "  ")
        message(STATUS "including ${PYTHON_DEPS} in search path")
        list(POP_BACK CMAKE_MESSAGE_INDENT)
    endif()

    # Check required Python packages
    file(STRINGS "${CMAKE_CURRENT_SOURCE_DIR}/requirements.txt" pythonDeps)

    message(STATUS "Checking for required Python package dependencies...")
    set_property(GLOBAL PROPERTY pythonDepsFlag "groovy")

    function(checkPythonPackage [package])
        # mapping for non-default package names
        set(PACKAGE ${ARGV0})
        if(${ARGV0} STREQUAL "pyyaml")
            set(PACKAGE "yaml")
        endif()
        # Skip check for textual-fspicker
        if(${package} STREQUAL "textual-fspicker")
            message(STATUS "Skipping check for textual-fspicker")
            return()
        endif()
        execute_process(
            COMMAND ${Python3_EXECUTABLE} -c "import ${PACKAGE}"
            OUTPUT_QUIET ERROR_QUIET
            RESULT_VARIABLE EXIT_CODE)
        if(${EXIT_CODE} EQUAL 0)
            message(STATUS "${ARGV0} = yes")
        else()
            message(STATUS "${ARGV0} = missing")
            set_property(GLOBAL PROPERTY pythonDepsFlag "missing")
        endif()
    endfunction()

    list(APPEND CMAKE_MESSAGE_INDENT "  ")
    foreach(package IN LISTS pythonDeps)
        # Filter out any version requirements from requirements.txt
        string(REGEX REPLACE "[><=].*" "" package "${package}")
        string(REPLACE "-" "_" package "${package}")
        checkpythonpackage(${package})
    endforeach()
    list(POP_BACK CMAKE_MESSAGE_INDENT)

    get_property(pythonDepsInstalled GLOBAL PROPERTY pythonDepsFlag)
    if(${pythonDepsInstalled} STREQUAL "groovy")
        message(STATUS "OK: Python dependencies available in current environment.")
    else()
        message(
            FATAL_ERROR
                "\nNecessary Python package dependencies not found. Please install required dependencies "
                "above using your favorite package manager. If using pip, consider running:\n"
                "python3 -m pip install -r requirements.txt\n"
                "at the top-level of this repository. If preparing a shared installation for "
                "multiple users, consider adding the -t <target-dir> option to install necessary dependencies "
                "into a shared directory, e.g.\n"
                "python3 -m pip install -t <shared-install-path> -r requirements.txt\n"
                "Note that the -DPYTHON_DEPS=<shared-install-path> can be used to provide an "
                "additional search path to cmake for python packages.")
    endif()
endif()

# ----------------------
# modulefile creation
# ----------------------

set(MOD_INSTALL_PATH
    "${CMAKE_INSTALL_DATADIR}/${PROJECT_NAME}/modulefiles/${PROJECT_NAME}"
    CACHE STRING "Install path for modulefile")
message(STATUS "Modulefile install path: ${MOD_INSTALL_PATH}")

set(moduleFileTemplate "rocprofcompute.lua.in")

configure_file(
    ${PROJECT_SOURCE_DIR}/cmake/${moduleFileTemplate}
    ${PROJECT_BINARY_DIR}/${MOD_INSTALL_PATH}/${ROCPROFCOMPUTE_FULL_VERSION}.lua @ONLY)

# Thera mods
if(LOCALHOST MATCHES "TheraS01|.*\.thera\.amd\.com|thera-hn")
    list(APPEND CMAKE_MESSAGE_INDENT "  ")
    message(STATUS "Using thera-specific modulefile modification")
    file(READ ${PROJECT_SOURCE_DIR}/cmake/modfile.thera.mod mod_additions)
    file(APPEND
         ${PROJECT_BINARY_DIR}/${MOD_INSTALL_PATH}/${ROCPROFCOMPUTE_FULL_VERSION}.lua
         ${mod_additions})
    list(POP_BACK CMAKE_MESSAGE_INDENT)
endif()

# git versioning file
if(${GIT_CLONE})
    configure_file(${PROJECT_SOURCE_DIR}/cmake/VERSION.sha.in
                   ${PROJECT_SOURCE_DIR}/VERSION.sha @ONLY)
endif()

# Setup testing collateral

option(ENABLE_TESTS "Enable compilation of testing collateral" OFF)
set(CMAKE_HIP_FLAGS_RELEASE "-O2")
if(${ENABLE_TESTS})
    enable_language("C" "HIP")
    add_subdirectory(tests)

endif()
message(STATUS "Enable tests compilation: ${ENABLE_TESTS}")

enable_testing()

option(ENABLE_COVERAGE "Enable code coverage" OFF)
set(COV_OPTION "")
if(${ENABLE_COVERAGE})
    set(COV_OPTION "--cov=src" "--cov-append" "--cov-report=term-missing"
                   "--cov-report=lcov:tests/coverage.info")
    # "--cov-report=term-missing" "--cov-report=xml:tests/coverage.xml")
endif()
message(STATUS "Code coverage: ${ENABLE_COVERAGE}")

# CPU threads available for testing
set(PYTEST_NUMPROCS
    "1"
    CACHE STRING "Number of parallel threads to use with CPU-oriented tests")
message(STATUS "Pytest CPU threadcount: ${PYTEST_NUMPROCS}")

# 2 CPU threads available for testing(test-analyze-commands)
set(PYTEST_NUMPROCS_ANALYSIS
    "4"
    CACHE STRING "Number of parallel threads to use with CPU-oriented tests")
message(STATUS "Pytest CPU threadcount: ${PYTEST_NUMPROCS_ANALYSIS}")

# ---------------------------
# profile mode tests
# ---------------------------

add_test(
    NAME test_profile_kernel_execution
    COMMAND
        ${Python3_EXECUTABLE} -m pytest -m kernel_execution
        --junitxml=tests/test_profile_kernel_execution.xml ${COV_OPTION}
        ${PROJECT_SOURCE_DIR}/tests/test_profile_general.py
    WORKING_DIRECTORY ${PROJECT_SOURCE_DIR})

add_test(
    NAME test_profile_dispatch
    COMMAND
        ${Python3_EXECUTABLE} -m pytest -m dispatch
        --junitxml=tests/test_profile_dispatch.xml ${COV_OPTION}
        ${PROJECT_SOURCE_DIR}/tests/test_profile_general.py
    WORKING_DIRECTORY ${PROJECT_SOURCE_DIR})

add_test(
    NAME test_profile_mem
    COMMAND ${Python3_EXECUTABLE} -m pytest -m mem --junitxml=tests/test_profile_mem.xml
            ${COV_OPTION} ${PROJECT_SOURCE_DIR}/tests/test_profile_general.py
    WORKING_DIRECTORY ${PROJECT_SOURCE_DIR})

add_test(
    NAME test_profile_join
    COMMAND ${Python3_EXECUTABLE} -m pytest -m join --junitxml=tests/test_profile_join.xml
            ${COV_OPTION} ${PROJECT_SOURCE_DIR}/tests/test_profile_general.py
    WORKING_DIRECTORY ${PROJECT_SOURCE_DIR})

add_test(
    NAME test_profile_sort
    COMMAND ${Python3_EXECUTABLE} -m pytest -m sort --junitxml=tests/test_profile_sort.xml
            ${COV_OPTION} ${PROJECT_SOURCE_DIR}/tests/test_profile_general.py
    WORKING_DIRECTORY ${PROJECT_SOURCE_DIR})

add_test(
    NAME test_profile_misc
    COMMAND ${Python3_EXECUTABLE} -m pytest -m misc --junitxml=tests/test_profile_misc.xml
            ${COV_OPTION} ${PROJECT_SOURCE_DIR}/tests/test_profile_general.py
    WORKING_DIRECTORY ${PROJECT_SOURCE_DIR})

add_test(
    NAME test_profile_section
    COMMAND
        ${Python3_EXECUTABLE} -m pytest -m section
        --junitxml=tests/test_profile_section.xml ${COV_OPTION}
        ${PROJECT_SOURCE_DIR}/tests/test_profile_general.py
    WORKING_DIRECTORY ${PROJECT_SOURCE_DIR})

add_test(
<<<<<<< HEAD
    NAME test_profile_live_attach_detach
    COMMAND ${Python3_EXECUTABLE} -m pytest -m live_attach_detach --junitxml=tests/test_profile_misc.xml
            ${COV_OPTION} ${PROJECT_SOURCE_DIR}/tests/test_profile_general.py
=======
    NAME test_profile_sets_func
    COMMAND
        ${Python3_EXECUTABLE} -m pytest -m sets_func
        --junitxml=tests/test_profile_sets_func.xml ${COV_OPTION}
        ${PROJECT_SOURCE_DIR}/tests/test_profile_general.py
>>>>>>> 874b920e
    WORKING_DIRECTORY ${PROJECT_SOURCE_DIR})

set_tests_properties(
    test_profile_kernel_execution test_profile_dispatch test_profile_mem test_profile_join
    test_profile_sort test_profile_misc PROPERTIES LABELS "profile" RESOURCE_GROUPS
                                                   gpus:1)

# ---------------------------
# analysis command tests
# ---------------------------

add_test(
    NAME test_analyze_commands
    COMMAND
        ${Python3_EXECUTABLE} -m pytest -n ${PYTEST_NUMPROCS_ANALYSIS} --verbose
        --junitxml=tests/test_analyze_commands.xml ${COV_OPTION}
        ${PROJECT_SOURCE_DIR}/tests/test_analyze_commands.py
    WORKING_DIRECTORY ${PROJECT_SOURCE_DIR})

# ---------------------------
# analyze workloads tests
# ---------------------------

add_test(
    NAME test_analyze_workloads
    COMMAND
        ${Python3_EXECUTABLE} -m pytest -n ${PYTEST_NUMPROCS}
        --junitxml=tests/test_analyze_workloads.xml ${COV_OPTION}
        ${PROJECT_SOURCE_DIR}/tests/test_analyze_workloads.py
    WORKING_DIRECTORY ${PROJECT_SOURCE_DIR})

# ---------------------------
# TCP counter tests
# ---------------------------

add_test(
    NAME test_L1_cache_counters
    COMMAND
        ${Python3_EXECUTABLE} -m pytest -m L1_cache
        --junitxml=tests/test_L1_cache_counters.xml ${COV_OPTION}
        ${PROJECT_SOURCE_DIR}/tests/test_TCP_counters.py
    WORKING_DIRECTORY ${PROJECT_SOURCE_DIR})

# ---------------------------
# Spec tests
# ---------------------------

add_test(
    NAME test_num_xcds_spec_class
    COMMAND
        ${Python3_EXECUTABLE} -m pytest -m num_xcds_spec_class
        --junitxml=tests/test_num_xcds_spec_class.xml ${COV_OPTION}
        ${PROJECT_SOURCE_DIR}/tests/test_gpu_specs.py
    WORKING_DIRECTORY ${PROJECT_SOURCE_DIR})

add_test(
    NAME test_num_xcds_cli_output
    COMMAND
        ${Python3_EXECUTABLE} -m pytest -m num_xcds_cli_output
        --junitxml=tests/test_num_xcds_cli_output.xml ${COV_OPTION}
        ${PROJECT_SOURCE_DIR}/tests/test_gpu_specs.py
    WORKING_DIRECTORY ${PROJECT_SOURCE_DIR})

# ---------------------------
# DB Connector tests
# ---------------------------

add_test(
    NAME test_db_connector
    COMMAND ${Python3_EXECUTABLE} -m pytest --junitxml=tests/test_db_connector.xml
            ${COV_OPTION} ${PROJECT_SOURCE_DIR}/tests/test_db_connector.py
    WORKING_DIRECTORY ${PROJECT_SOURCE_DIR})

# ---------------------------
# Utils tests
# ---------------------------

add_test(
    NAME test_utils
    COMMAND ${Python3_EXECUTABLE} -m pytest --junitxml=tests/test_utils.xml ${COV_OPTION}
            ${PROJECT_SOURCE_DIR}/tests/test_utils.py
    WORKING_DIRECTORY ${PROJECT_SOURCE_DIR})

# -----------------------------------
# Autogenerated configuration tests
# -----------------------------------

add_test(
    NAME test_autogen_config
    COMMAND ${Python3_EXECUTABLE} -m pytest --junitxml=tests/test_autogen_config.xml
            ${COV_OPTION} ${PROJECT_SOURCE_DIR}/tests/test_autogen_config.py
    WORKING_DIRECTORY ${PROJECT_SOURCE_DIR})

# ---------
# Install
# ---------

# top-level rocprofiler-compute utility
install(
    PROGRAMS src/${EXECUTABLE_NAME}
    DESTINATION ${CMAKE_INSTALL_LIBEXECDIR}/${PROJECT_NAME}
    COMPONENT main)
# python dependency requirements
install(
    FILES requirements.txt
    DESTINATION ${CMAKE_INSTALL_LIBEXECDIR}/${PROJECT_NAME}
    COMPONENT main)
# support files and version info
install(
    FILES src/argparser.py src/config.py src/rocprof_compute_base.py src/roofline.py
          VERSION VERSION.sha
    DESTINATION ${CMAKE_INSTALL_LIBEXECDIR}/${PROJECT_NAME}
    COMPONENT main)
# src/rocprof_compute_analyze
install(
    DIRECTORY src/rocprof_compute_analyze
    DESTINATION ${CMAKE_INSTALL_LIBEXECDIR}/${PROJECT_NAME}
    COMPONENT main
    PATTERN src/rocprof_compute_analyze/tests EXCLUDE
    PATTERN "__pycache__" EXCLUDE)
# src/utils
install(
    DIRECTORY src/utils
    DESTINATION ${CMAKE_INSTALL_LIBEXECDIR}/${PROJECT_NAME}
    COMPONENT main
    PATTERN "rooflines*" EXCLUDE
    PATTERN "__pycache__" EXCLUDE)
# src/utils/rooflines
file(GLOB rooflinebins src/utils/rooflines/roofline-*)
install(
    PROGRAMS ${rooflinebins}
    DESTINATION ${CMAKE_INSTALL_BINDIR}
    COMPONENT main)
# src/rocprof_compute_soc
install(
    DIRECTORY src/rocprof_compute_soc
    DESTINATION ${CMAKE_INSTALL_LIBEXECDIR}/${PROJECT_NAME}
    COMPONENT main
    PATTERN "__pycache__" EXCLUDE)
# src/rocprof_compute_profile
install(
    DIRECTORY src/rocprof_compute_profile
    DESTINATION ${CMAKE_INSTALL_LIBEXECDIR}/${PROJECT_NAME}
    COMPONENT main
    PATTERN "__pycache__" EXCLUDE)
# src/rocprof_compute_tui
install(
    DIRECTORY src/rocprof_compute_tui
    DESTINATION ${CMAKE_INSTALL_LIBEXECDIR}/${PROJECT_NAME}
    COMPONENT main
    PATTERN "__pycache__" EXCLUDE)
# grafana assets
install(
    DIRECTORY grafana
    DESTINATION ${CMAKE_INSTALL_DATADIR}/${PROJECT_NAME}
    COMPONENT main)
# samples
install(
    DIRECTORY sample
    DESTINATION ${CMAKE_INSTALL_DATADIR}/${PROJECT_NAME}
    COMPONENT main
    FILES_MATCHING
    PATTERN "*.hip"
    PATTERN "*.h"
    PATTERN "*.cpp"
    PATTERN "workloads" EXCLUDE)
# modulefile
install(
    FILES ${PROJECT_BINARY_DIR}/${MOD_INSTALL_PATH}/${ROCPROFCOMPUTE_FULL_VERSION}.lua
    DESTINATION ${MOD_INSTALL_PATH}
    COMPONENT main)

# top-level symlink for bin/rocprof-compute
install(
    CODE "execute_process(
    COMMAND bash -c \"set -e
    cd \$ENV{DESTDIR}\${CMAKE_INSTALL_PREFIX}
    ln -sf ../${CMAKE_INSTALL_LIBEXECDIR}/${PROJECT_NAME}/${EXECUTABLE_NAME} ${CMAKE_INSTALL_BINDIR}/${EXECUTABLE_NAME}
    \")"
    COMPONENT main)

# License header update(s)
add_custom_target(
    license
    COMMAND
        ${PROJECT_SOURCE_DIR}/utils/update_license.py --source ${PROJECT_SOURCE_DIR}/src
        --license ${PROJECT_SOURCE_DIR}/LICENSE --extension '.py'
    COMMAND
        ${PROJECT_SOURCE_DIR}/utils/update_license.py --source ${PROJECT_SOURCE_DIR}
        --license ${PROJECT_SOURCE_DIR}/LICENSE --file
        "src/${PACKAGE_NAME},cmake/Dockerfile,cmake/rocm_install.sh,docker/docker-entrypoint.sh,src/rocprof_compute_analyze/convertor/mongodb/convert"
    )

# Standalone binary creation
add_custom_target(
    standalonebinary
    # Change working directory to src
    WORKING_DIRECTORY ${PROJECT_SOURCE_DIR}/src
    # Check nuitka
    COMMAND ${Python3_EXECUTABLE} -m pip list | grep -i nuitka > /dev/null 2>&1
    # Check patchelf
    COMMAND ${Python3_EXECUTABLE} -m pip list | grep -i patchelf > /dev/null 2>&1
    # Create VERSION.sha file
    COMMAND git -C ${PROJECT_SOURCE_DIR} rev-parse HEAD > VERSION.sha
    # Build standalone binary
    # NOTE: --no-deployment-flag=self-execution is used to avoid self-execution and fork
    # bombs as explained in
    # https://nuitka.net/user-documentation/common-issue-solutions.html#fork-bombs-self-execution
    COMMAND
        ${Python3_EXECUTABLE} -m nuitka --mode=onefile --no-deployment-flag=self-execution
        --include-data-files=${PROJECT_SOURCE_DIR}/VERSION*=./ --enable-plugin=no-qt
        --include-package=dash_svg --include-package-data=dash_svg
        --include-package=dash_bootstrap_components
        --include-package-data=dash_bootstrap_components --include-package=plotly
        --include-package-data=plotly --include-package=kaleido
        --include-package-data=kaleido --include-package=rocprof_compute_analyze
        --include-package-data=rocprof_compute_analyze
        --include-package=rocprof_compute_soc --include-package-data=rocprof_compute_soc
        --include-package=utils --include-package-data=utils rocprof-compute
    # Remove library rpath from executable
    COMMAND patchelf --remove-rpath rocprof-compute.bin
    # Move to build directory
    COMMAND mv rocprof-compute.bin ${CMAKE_BINARY_DIR})

install(
    FILES ${PROJECT_SOURCE_DIR}/LICENSE
    DESTINATION ${CMAKE_INSTALL_DOCDIR}
    COMPONENT main)

# TEST collateral
option(INSTALL_TESTS "Build test suite" OFF)
if(INSTALL_TESTS)
    install(
        DIRECTORY tests
        DESTINATION ${CMAKE_INSTALL_LIBEXECDIR}/${PROJECT_NAME}
        COMPONENT tests
        FILES_MATCHING
        PATTERN "*.py"
        PATTERN "__pycache__" EXCLUDE)
    install(
        FILES requirements-test.txt
        DESTINATION ${CMAKE_INSTALL_LIBEXECDIR}/${PROJECT_NAME}
        COMPONENT tests)
    install(
        FILES ${CMAKE_CURRENT_BINARY_DIR}/CTestTestfile.cmake
        COMPONENT tests
        DESTINATION ${CMAKE_INSTALL_LIBEXECDIR}/${PROJECT_NAME})
endif()
message(STATUS "Install tests: ${INSTALL_TESTS}")

# ----------
# Packaging
# ----------

message(STATUS "Packaging config...")
set(CPACK_GENERATOR
    "DEB" "RPM"
    CACHE STRING "")
set(CPACK_PACKAGE_NAME
    "${PROJECT_NAME}"
    CACHE STRING "")
set(CPACK_PACKAGE_CONTACT "https://github.com/ROCm/rocprofiler-compute")
set(CPACK_PACKAGE_DESCRIPTION_SUMMARY
    "ROCm Compute Profiler: tool for GPU performance profiling")
set(CPACK_RPM_PACKAGE_DESCRIPTION
    "ROCm Compute Profiler is a performance analysis tool for profiling
machine learning/HPC workloads running on AMD GPUs.")
set(CPACK_PACKAGE_VENDOR "Advanced Micro Devices, Inc.")

# Package versioning
set(CPACK_PACKAGE_VERSION_MAJOR ${PROJECT_VERSION_MAJOR})
set(CPACK_PACKAGE_VERSION_MINOR ${PROJECT_VERSION_MINOR})
set(CPACK_PACKAGE_VERSION_PATCH ${PROJECT_VERSION_PATCH})
set(CPACK_PACKAGE_VERSION
    "${CPACK_PACKAGE_VERSION_MAJOR}.${CPACK_PACKAGE_VERSION_MINOR}.${CPACK_PACKAGE_VERSION_PATCH}"
    )

# RPM package specific variables
set(CPACK_RPM_PACKAGE_LICENSE "MIT")
set(CPACK_RPM_COMPONENT_INSTALL ON)
set(CPACK_RPM_PACKAGE_RELEASE_DIST ON)
set(CPACK_RPM_FILE_NAME "RPM-DEFAULT")
set(CPACK_RPM_SPEC_MORE_DEFINE "%undefine __brp_mangle_shebangs")

if(DEFINED CPACK_PACKAGING_INSTALL_PREFIX)
    set(CPACK_RPM_EXCLUDE_FROM_AUTO_FILELIST_ADDITION "${CPACK_PACKAGING_INSTALL_PREFIX}")
endif()

# Debian package specific variables
set(CPACK_DEBIAN_PACKAGE_LICENSE "MIT")
set(CPACK_DEB_COMPONENT_INSTALL ON)
set(CPACK_DEBIAN_FILE_NAME "DEB-DEFAULT")

# Dependencies
set(PACKAGE_REQUIRES
    "rocprofiler"
    CACHE STRING "Package dependencies")
set(CPACK_RPM_PACKAGE_REQUIRES ${PACKAGE_REQUIRES})
set(CPACK_DEBIAN_PACKAGE_DEPENDS ${PACKAGE_REQUIRES})

# Handle the project rebranding from omniperf to rocprofiler-compute
set(OMNIPERF_PACKAGE_NAME "omniperf")
set(CPACK_RPM_PACKAGE_PROVIDES ${OMNIPERF_PACKAGE_NAME})
set(CPACK_RPM_PACKAGE_OBSOLETES "${OMNIPERF_PACKAGE_NAME} < 3.0.0")
set(CPACK_RPM_PACKAGE_CONFLICTS ${OMNIPERF_PACKAGE_NAME})

set(CPACK_DEBIAN_PACKAGE_PROVIDES ${OMNIPERF_PACKAGE_NAME})
set(CPACK_DEBIAN_PACKAGE_REPLACES ${OMNIPERF_PACKAGE_NAME})
set(CPACK_DEBIAN_PACKAGE_BREAKS ${OMNIPERF_PACKAGE_NAME})

# Disable automatic dependency generation
set(CPACK_RPM_PACKAGE_AUTOREQPROV OFF)
set(CPACK_RPM_PACKAGE_AUTOREQ OFF)
set(CPACK_RPM_PACKAGE_AUTOPROV OFF)

if(INSTALL_TESTS)
    set(CPACK_RPM_TESTS_PACKAGE_REQUIRES ${CPACK_PACKAGE_NAME})
    set(CPACK_DEBIAN_TESTS_PACKAGE_DEPENDS ${CPACK_PACKAGE_NAME})
endif()

# ----- Check for packaging override -----
if(DEFINED ENV{ROCM_LIBPATCH_VERSION})
    set(CPACK_PACKAGE_VERSION "${CPACK_PACKAGE_VERSION}.$ENV{ROCM_LIBPATCH_VERSION}")
endif()

if(DEFINED ENV{CPACK_RPM_PACKAGE_RELEASE})
    set(CPACK_RPM_PACKAGE_RELEASE $ENV{CPACK_RPM_PACKAGE_RELEASE})
else()
    set(CPACK_RPM_PACKAGE_RELEASE "local")
endif()

if(DEFINED ENV{CPACK_DEBIAN_PACKAGE_RELEASE})
    set(CPACK_DEBIAN_PACKAGE_RELEASE $ENV{CPACK_DEBIAN_PACKAGE_RELEASE})
else()
    set(CPACK_DEBIAN_PACKAGE_RELEASE "local")
endif()

# Log package info
message(STATUS "  Package Name: ${CPACK_PACKAGE_NAME}")
message(STATUS "  Package Version: ${CPACK_PACKAGE_VERSION}")
message(STATUS "  RPM Package Release: ${CPACK_RPM_PACKAGE_RELEASE}")
message(STATUS "  Debian Package Release: ${CPACK_DEBIAN_PACKAGE_RELEASE}")
message(STATUS "  Packaging Install Prefix: ${CPACK_PACKAGING_INSTALL_PREFIX}")
message(STATUS "  Install Tests: ${INSTALL_TESTS}")
message(STATUS "  Package Dependencies: ${PACKAGE_REQUIRES}")
message(STATUS "  CPack Generator: ${CPACK_GENERATOR}")

# Source tarball
set(CPACK_SOURCE_GENERATOR "TGZ")
set(CPACK_SOURCE_PACKAGE_FILE_NAME ${CMAKE_PROJECT_NAME}-${FULL_VERSION_STRING})
set(CPACK_SOURCE_IGNORE_FILES
    ".*~$"
    \.git/
    \.github
    \.gitmodules
    \.gitignore
    /tests
    /build)

include(CPack)<|MERGE_RESOLUTION|>--- conflicted
+++ resolved
@@ -255,17 +255,17 @@
     WORKING_DIRECTORY ${PROJECT_SOURCE_DIR})
 
 add_test(
-<<<<<<< HEAD
+    NAME test_profile_sets_func
+    COMMAND
+        ${Python3_EXECUTABLE} -m pytest -m sets_func
+        --junitxml=tests/test_profile_sets_func.xml ${COV_OPTION}
+        ${PROJECT_SOURCE_DIR}/tests/test_profile_general.py
+    WORKING_DIRECTORY ${PROJECT_SOURCE_DIR})
+
+add_test(
     NAME test_profile_live_attach_detach
     COMMAND ${Python3_EXECUTABLE} -m pytest -m live_attach_detach --junitxml=tests/test_profile_misc.xml
             ${COV_OPTION} ${PROJECT_SOURCE_DIR}/tests/test_profile_general.py
-=======
-    NAME test_profile_sets_func
-    COMMAND
-        ${Python3_EXECUTABLE} -m pytest -m sets_func
-        --junitxml=tests/test_profile_sets_func.xml ${COV_OPTION}
-        ${PROJECT_SOURCE_DIR}/tests/test_profile_general.py
->>>>>>> 874b920e
     WORKING_DIRECTORY ${PROJECT_SOURCE_DIR})
 
 set_tests_properties(
