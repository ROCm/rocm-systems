--- conflicted
+++ resolved
@@ -25,9 +25,6 @@
 charset-normalizer==3.3.2
     # via requests
 click==8.1.7
-<<<<<<< HEAD
-    # via sphinx-external-toc
-=======
     # via
     #   click-log
     #   doxysphinx
@@ -36,7 +33,6 @@
     # via doxysphinx
 contourpy==1.3.1
     # via matplotlib
->>>>>>> b91bba97
 cryptography==43.0.1
     # via pyjwt
 cycler==0.12.1
@@ -49,11 +45,8 @@
     #   myst-parser
     #   pydata-sphinx-theme
     #   sphinx
-<<<<<<< HEAD
-=======
 doxysphinx==3.3.12
     # via rocm-docs-core
->>>>>>> b91bba97
 fastjsonschema==2.20.0
     # via rocm-docs-core
 fonttools==4.55.0
@@ -70,15 +63,12 @@
     # via
     #   myst-parser
     #   sphinx
-<<<<<<< HEAD
-=======
 kiwisolver==1.4.7
     # via matplotlib
 libsass==0.22.0
     # via doxysphinx
 lxml==5.2.1
     # via doxysphinx
->>>>>>> b91bba97
 markdown-it-py==3.0.0
     # via
     #   mdit-py-plugins
@@ -93,14 +83,11 @@
     # via markdown-it-py
 myst-parser==4.0.0
     # via rocm-docs-core
-<<<<<<< HEAD
-=======
 numpy==1.26.4
     # via
     #   contourpy
     #   doxysphinx
     #   matplotlib
->>>>>>> b91bba97
 packaging==24.1
     # via
     #   matplotlib
@@ -121,24 +108,18 @@
     #   accessible-pygments
     #   pydata-sphinx-theme
     #   sphinx
-<<<<<<< HEAD
-=======
 pyjson5==1.6.7
     # via doxysphinx
->>>>>>> b91bba97
 pyjwt[crypto]==2.9.0
     # via pygithub
 pynacl==1.5.0
     # via pygithub
-<<<<<<< HEAD
-=======
 pyparsing==3.2.0
     # via
     #   doxysphinx
     #   matplotlib
 python-dateutil==2.9.0.post0
     # via matplotlib
->>>>>>> b91bba97
 pyyaml==6.0.2
     # via
     #   myst-parser
@@ -148,11 +129,7 @@
     # via
     #   pygithub
     #   sphinx
-<<<<<<< HEAD
-rocm-docs-core[api-reference]==1.8.3
-=======
 rocm-docs-core[api-reference]==1.11.0
->>>>>>> b91bba97
     # via -r requirements.in
 six==1.16.0
     # via python-dateutil
@@ -197,11 +174,8 @@
     # via sphinx
 tomli==2.0.2
     # via sphinx
-<<<<<<< HEAD
-=======
 tqdm==4.67.1
     # via mpire
->>>>>>> b91bba97
 typing-extensions==4.12.2
     # via
     #   pydata-sphinx-theme
