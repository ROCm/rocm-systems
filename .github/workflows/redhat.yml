--- conflicted
+++ resolved
@@ -46,13 +46,8 @@
       fail-fast: false
       matrix:
         compiler: ['g++']
-<<<<<<< HEAD
-        os-release: [ '8.10', '9.2', '9.4' ]
-        rocm-version: [ '0.0', '6.2', '6.3' ]
-=======
         os-release: [ '8.10', '9.3', '9.4' ]
         rocm-version: [ '0.0', '6.3' ]
->>>>>>> 33b043b1
         build-type: ['Release']
 
     steps:
