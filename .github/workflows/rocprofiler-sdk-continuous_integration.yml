--- conflicted
+++ resolved
@@ -53,17 +53,11 @@
     strategy:
       fail-fast: false
       matrix:
-        system: [
-          {gpu: 'navi3', runner: 'navi3-emu-runner-set', os: 'ubuntu-22.04', build-type: 'RelWithDebInfo', ci-flags: '--linter clang-tidy'},
-          {gpu: 'navi4', runner: 'navi4-emu-runner-set', os: 'ubuntu-22.04', build-type: 'RelWithDebInfo', ci-flags: '--linter clang-tidy'},
-          {gpu: 'mi3xx', runner: 'rocprof-ubuntu-22', os: 'ubuntu-22.04', build-type: 'RelWithDebInfo', ci-flags: '--linter clang-tidy'}
-        ]
-
-<<<<<<< HEAD
+        runner: ['navi4', 'navi3', 'mi300']
+        os: ['ubuntu-22.04']
+        build-type: ['RelWithDebInfo']
+
     runs-on: rocprofiler-${{ matrix.runner == 'mi3xx' && 'ubuntu-22' || matrix.runner }}
-=======
-    runs-on: ${{ matrix.system.runner }}
->>>>>>> c3ae8d7f
 
     # define this for containers
     env:
@@ -280,11 +274,7 @@
         build-type: ['RelWithDebInfo']
 
     if: ${{ contains(github.event_name, 'pull_request') }}
-<<<<<<< HEAD
     runs-on: rocprofiler-${{ matrix.runner == 'mi3xx' && 'ubuntu-22' || matrix.runner }}
-=======
-    runs-on: ${{ matrix.runner == 'mi3xx' && 'rocprof-ubuntu-22' || matrix.runner }}
->>>>>>> c3ae8d7f
 
     # define this for containers
     env:
