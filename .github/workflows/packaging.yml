--- conflicted
+++ resolved
@@ -41,31 +41,13 @@
       - name: Archive tarball
         uses: actions/upload-artifact@v4
         with:
-<<<<<<< HEAD
-          name: omniperf-${{github.ref_name}}.tar.gz
-          path: build/omniperf-${{github.ref_name}}.tar.gz
-=======
           name: rocprofiler-compute-${{github.ref_name}}.tar.gz
           path: build/rocprofiler-compute-${{github.ref_name}}.tar.gz
->>>>>>> b4f9b38e
       - name: Set version
         run: echo "VERSION=$(cat VERSION)" >> $GITHUB_ENV
       - name: Determine release name
         run: |
           if [[ ${{github.ref_name}} == rocm-* ]]; then
-<<<<<<< HEAD
-            echo "RELEASE_NAME=Omniperf ${{ env.VERSION }} for ${{github.ref_name}}"
-          else
-            echo "RELEASE_NAME=Omniperf ${{ env.VERSION }}"
-          fi >> $GITHUB_ENV
-      - name: Upload tarball Release Asset
-        uses: softprops/action-gh-release@v2
-        if: startsWith(github.ref, 'refs/tags/') && github.repository == 'ROCm/omniperf'
-        with:
-          fail_on_unmatched: True
-          files: |
-            build/omniperf-${{github.ref_name}}.tar.gz
-=======
             echo "RELEASE_NAME=rocprofiler-compute ${{ env.VERSION }} for ${{github.ref_name}}"
           else
             echo "RELEASE_NAME=rocprofiler-compute ${{ env.VERSION }}"
@@ -80,4 +62,3 @@
           files: |
             build/rocprofiler-compute-${{github.ref_name}}.tar.gz
           name: ${{ env.RELEASE_NAME }}
->>>>>>> b4f9b38e
