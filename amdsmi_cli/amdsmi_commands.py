--- conflicted
+++ resolved
@@ -2344,29 +2344,10 @@
 
         core_options = any([args.core_boost_limit, args.core_curr_active_freq_core_limit,
                             args.set_core_boost_limit, args.core_energy])
-<<<<<<< HEAD
 
         if gpu_options and len(self.device_handles) == 0:
             logging.error("No GPU devices present")
             sys.exit(-1)
-
-
-        if ((len(self.device_handles) and ((((not gpus) and (not cpus) and (not cores)) or gpus)
-            and not cpu_options and not core_options))):
-            self.metric_gpu( args, multiple_devices, watching_output, gpu,
-                usage, watch, watch_time, iterations, power,
-                clock, temperature, ecc, ecc_block, pcie,
-                fan, voltage_curve, overdrive, perf_level,
-                xgmi_err, energy, mem_usage, schedule,
-                guard, guest_data, fb_usage, xgmi)
-
-=======
-
-        if gpu_options and len(self.device_handles) == 0:
-            logging.error("No GPU devices present")
-            sys.exit(-1)
->>>>>>> fec11733
-
 
         if ((len(self.device_handles) and ((((not gpus) and (not cpus) and (not cores)) or gpus)
             and not cpu_options and not core_options))):
