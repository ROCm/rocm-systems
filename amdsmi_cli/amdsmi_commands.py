#!/usr/bin/env python3
#
# Copyright (C) 2023 Advanced Micro Devices. All rights reserved.
#
# Permission is hereby granted, free of charge, to any person obtaining a copy of
# this software and associated documentation files (the "Software"), to deal in
# the Software without restriction, including without limitation the rights to
# use, copy, modify, merge, publish, distribute, sublicense, and/or sell copies of
# the Software, and to permit persons to whom the Software is furnished to do so,
# subject to the following conditions:
#
# The above copyright notice and this permission notice shall be included in all
# copies or substantial portions of the Software.
#
# THE SOFTWARE IS PROVIDED "AS IS", WITHOUT WARRANTY OF ANY KIND, EXPRESS OR
# IMPLIED, INCLUDING BUT NOT LIMITED TO THE WARRANTIES OF MERCHANTABILITY, FITNESS
# FOR A PARTICULAR PURPOSE AND NONINFRINGEMENT. IN NO EVENT SHALL THE AUTHORS OR
# COPYRIGHT HOLDERS BE LIABLE FOR ANY CLAIM, DAMAGES OR OTHER LIABILITY, WHETHER
# IN AN ACTION OF CONTRACT, TORT OR OTHERWISE, ARISING FROM, OUT OF OR IN
# CONNECTION WITH THE SOFTWARE OR THE USE OR OTHER DEALINGS IN THE SOFTWARE.
#

import logging
import sys
import threading
import time
import json

from _version import __version__
from amdsmi_helpers import AMDSMIHelpers
from amdsmi_logger import AMDSMILogger
from amdsmi_cli_exceptions import AmdSmiRequiredCommandException
from rocm_version import get_rocm_version
from amdsmi import amdsmi_interface
from amdsmi import amdsmi_exception


class AMDSMICommands():
    """This class contains all the commands corresponding to AMDSMIParser
    Each command function will interact with AMDSMILogger to handle
    displaying the output to the specified format and destination.
    """
    def __init__(self, format='human_readable', destination='stdout') -> None:
        self.helpers = AMDSMIHelpers()
        self.logger = AMDSMILogger(format=format, destination=destination)
        self.device_handles = []
        self.cpu_handles = []
        self.core_handles = []
        self.stop = ''

        amdsmi_init_flag = self.helpers.get_amdsmi_init_flag()
        logging.debug(f"AMDSMI Init Flag: {amdsmi_init_flag}")
        exit_flag = False

        if self.helpers.is_amdgpu_initialized():
            try:
                self.device_handles = amdsmi_interface.amdsmi_get_processor_handles()
            except amdsmi_exception.AmdSmiLibraryException as e:
                if e.err_code in (amdsmi_interface.amdsmi_wrapper.AMDSMI_STATUS_NOT_INIT,
                                amdsmi_interface.amdsmi_wrapper.AMDSMI_STATUS_DRIVER_NOT_LOADED):
                    logging.error('Unable to get devices, driver not initialized (amdgpu not found in modules)')
                else:
                    raise e

            if len(self.device_handles) == 0:
                # No GPU's found post amdgpu driver initialization
                logging.error('Unable to detect any GPU devices, check amdgpu version and module status')
                exit_flag = True

        if self.helpers.is_amd_hsmp_initialized():
            try:
                self.cpu_handles = amdsmi_interface.amdsmi_get_cpusocket_handles()
            except amdsmi_exception.AmdSmiLibraryException as e:
                if e.err_code in (amdsmi_interface.amdsmi_wrapper.AMDSMI_STATUS_NOT_INIT,
                                amdsmi_interface.amdsmi_wrapper.AMDSMI_NO_DRV):
                    logging.info('Unable to get CPU devices, amd_hsmp driver not loaded')
                else:
                    raise e

            # core handles
            try:
                self.core_handles = amdsmi_interface.amdsmi_get_cpucore_handles()
            except amdsmi_exception.AmdSmiLibraryException as e:
                if e.err_code in (amdsmi_interface.amdsmi_wrapper.AMDSMI_STATUS_NOT_INIT,
                                amdsmi_interface.amdsmi_wrapper.AMDSMI_NO_DRV):
                    logging.info('Unable to get CORE devices, amd_hsmp driver not loaded')
                else:
                    raise e

            if len(self.cpu_handles) == 0 and len(self.core_handles) == 0:
                # No CPU's found post amd_hsmp driver initialization
                logging.error('Unable to detect any CPU devices, check amd_hsmp version and module status')
                exit_flag = True

        if exit_flag:
            sys.exit(-1)


    def version(self, args):
        """Print Version String

        Args:
            args (Namespace): Namespace containing the parsed CLI args
        """
        try:
            amdsmi_lib_version = amdsmi_interface.amdsmi_get_lib_version()
            amdsmi_lib_version_str = f"{amdsmi_lib_version['year']}.{amdsmi_lib_version['major']}.{amdsmi_lib_version['minor']}.{amdsmi_lib_version['release']}"
            rocm_version_str = get_rocm_version()
        except amdsmi_exception.AmdSmiLibraryException as e:
            amdsmi_lib_version_str = e.get_error_info()

        self.logger.output['tool'] = 'AMDSMI Tool'
        self.logger.output['version'] = f'{__version__}'
        self.logger.output['amdsmi_library_version'] = f'{amdsmi_lib_version_str}'
        self.logger.output['rocm_version'] = f'{rocm_version_str}'

        if self.logger.is_human_readable_format():
            print(f'AMDSMI Tool: {__version__} | '\
                    f'AMDSMI Library version: {amdsmi_lib_version_str} | ' \
                    f'ROCm version: {rocm_version_str}')
        elif self.logger.is_json_format() or self.logger.is_csv_format():
            self.logger.print_output()


    def list(self, args, multiple_devices=False, gpu=None):
        """List information for target gpu

        Args:
            args (Namespace): Namespace containing the parsed CLI args
            multiple_devices (bool, optional): True if checking for multiple devices. Defaults to False.
            gpu (device_handle, optional): device_handle for target device. Defaults to None.

        Raises:
            IndexError: Index error if gpu list is empty

        Returns:
            None: Print output via AMDSMILogger to destination
        """
        # Set args.* to passed in arguments
        if gpu:
            args.gpu = gpu

        # Handle No GPU passed
        if args.gpu == None:
            args.gpu = self.device_handles

        # Handle multiple GPUs
        handled_multiple_gpus, device_handle = self.helpers.handle_gpus(args, self.logger, self.list)
        if handled_multiple_gpus:
            return # This function is recursive

        args.gpu = device_handle

        try:
            bdf = amdsmi_interface.amdsmi_get_gpu_device_bdf(args.gpu)
        except amdsmi_exception.AmdSmiLibraryException as e:
            bdf = e.get_error_info()

        try:
            uuid = amdsmi_interface.amdsmi_get_gpu_device_uuid(args.gpu)
        except amdsmi_exception.AmdSmiLibraryException as e:
            uuid = e.get_error_info()

        # Store values based on format
        if self.logger.is_human_readable_format():
            self.logger.store_output(args.gpu, 'AMDSMI_SPACING_REMOVAL', {'gpu_bdf':bdf, 'gpu_uuid':uuid})
        else:
            self.logger.store_output(args.gpu, 'gpu_bdf', bdf)
            self.logger.store_output(args.gpu, 'gpu_uuid', uuid)

        if multiple_devices:
            self.logger.store_multiple_device_output()
            return # Skip printing when there are multiple devices

        self.logger.print_output()


    def static_cpu(self, args, multiple_devices=False, cpu=None, interface_ver=None):
        """Get Static information for target cpu

        Args:
            args (Namespace): Namespace containing the parsed CLI args
            multiple_devices (bool, optional): True if checking for multiple devices. Defaults to False.
            cpu (device_handle, optional): device_handle for target device. Defaults to None.

        Returns:
            None: Print output via AMDSMILogger to destination
        """

        if cpu:
            args.cpu = cpu
        if interface_ver:
            args.interface_ver = interface_ver

        # Store cpu args that are applicable to the current platform
        curr_platform_cpu_args = ["smu", "interface_ver"]
        curr_platform_cpu_values = [args.smu, args.interface_ver]

        # If no cpu options are passed, return all available args
        if not any(curr_platform_cpu_values):
            for arg in curr_platform_cpu_args:
                setattr(args, arg, True)

        # Handle multiple CPUs
        handled_multiple_cpus, device_handle = self.helpers.handle_cpus(args,
                                                                        self.logger,
                                                                        self.static_cpu)
        if handled_multiple_cpus:
            return # This function is recursive
        args.cpu = device_handle

        # Get cpu id for logging
        cpu_id = self.helpers.get_cpu_id_from_device_handle(args.cpu)
        logging.debug(f"Static Arg information for CPU {cpu_id} on {self.helpers.os_info()}")

        static_dict = {}

        if args.smu:
            try:
                smu = amdsmi_interface.amdsmi_get_cpu_smu_fw_version(args.cpu)
                static_dict["smu"] = {"FW_VERSION" : f"{smu['smu_fw_major_ver_num']}."
                                      f"{smu['smu_fw_minor_ver_num']}.{smu['smu_fw_debug_ver_num']}"}
            except amdsmi_exception.AmdSmiLibraryException as e:
                static_dict["smu"] = "N/A"
                logging.debug("Failed to get SMU FW for cpu %s | %s", cpu_id, e.get_error_info())

        if args.interface_ver:
            static_dict["interface_version"] = {}
            try:
                intf_ver = amdsmi_interface.amdsmi_get_cpu_hsmp_proto_ver(args.cpu)
                static_dict["interface_version"]["proto version"] = intf_ver
            except amdsmi_exception.AmdSmiLibraryException as e:
                static_dict["interface_version"]["proto version"] = "N/A"
                logging.debug("Failed to get proto version for cpu %s | %s", cpu_id, e.get_error_info())

        multiple_devices_csv_override = False
        self.logger.store_cpu_output(args.cpu, 'values', static_dict)
        if multiple_devices:
            self.logger.store_multiple_device_output()
            return # Skip printing when there are multiple devices
        self.logger.print_output(multiple_device_enabled=multiple_devices_csv_override)


    def static_gpu(self, args, multiple_devices=False, gpu=None, asic=None, bus=None, vbios=None,
                        limit=None, driver=None, ras=None, board=None, numa=None, vram=None,
                        cache=None, partition=None, dfc_ucode=None, fb_info=None, num_vf=None):
        """Get Static information for target gpu

        Args:
            args (Namespace): Namespace containing the parsed CLI args
            current_platform_args (list): gpu supported platform arguments
            current_platform_values (list): gpu supported platform values for each argument
            multiple_devices (bool, optional): True if checking for multiple devices. Defaults to False.
            gpu (device_handle, optional): device_handle for target device. Defaults to None.
            asic (bool, optional): Value override for args.asic. Defaults to None.
            bus (bool, optional): Value override for args.bus. Defaults to None.
            vbios (bool, optional): Value override for args.vbios. Defaults to None.
            limit (bool, optional): Value override for args.limit. Defaults to None.
            driver (bool, optional): Value override for args.driver. Defaults to None.
            ras (bool, optional): Value override for args.ras. Defaults to None.
            board (bool, optional): Value override for args.board. Defaults to None.
            numa (bool, optional): Value override for args.numa. Defaults to None.
            vram (bool, optional): Value override for args.vram. Defaults to None.
            cache (bool, optional): Value override for args.cache. Defaults to None.
            partition (bool, optional): Value override for args.partition. Defaults to None.
            dfc_ucode (bool, optional): Value override for args.dfc_ucode. Defaults to None.
            fb_info (bool, optional): Value override for args.fb_info. Defaults to None.
            num_vf (bool, optional): Value override for args.num_vf. Defaults to None.

        Returns:
            None: Print output via AMDSMILogger to destination
        """

        if gpu:
            args.gpu = gpu
        if asic:
            args.asic = asic
        if bus:
            args.bus = bus
        if vbios:
            args.vbios = vbios
        if board:
            args.board = board
        if driver:
            args.driver = driver
        if vram:
            args.vram = vram
        if cache:
            args.cache = cache

        # Store args that are applicable to the current platform
        current_platform_args = ["asic", "bus", "vbios", "driver", "vram", "cache", "board"]
        current_platform_values = [args.asic, args.bus, args.vbios, args.driver, args.vram, args.cache, args.board]

        if self.helpers.is_linux() and self.helpers.is_baremetal():
            if ras:
                args.ras = ras
            if partition:
                args.partition = partition
            if limit:
                args.limit = limit
            current_platform_args += ["ras", "limit", "partition"]
            current_platform_values += [args.ras, args.limit, args.partition]

        if self.helpers.is_linux() and not self.helpers.is_virtual_os():
            if numa:
                args.numa = numa
            current_platform_args += ["numa"]
            current_platform_values += [args.numa]

        if self.helpers.is_hypervisor():
            if dfc_ucode:
                args.dfc_ucode = dfc_ucode
            if fb_info:
                args.fb_info = fb_info
            if num_vf:
                args.num_vf = num_vf
            current_platform_args += ["dfc_ucode", "fb_info", "num_vf"]
            current_platform_values += [args.dfc_ucode, args.fb_info, args.num_vf]

        if not any(current_platform_values):
            for arg in current_platform_args:
                setattr(args, arg, True)

        handled_multiple_gpus, device_handle = self.helpers.handle_gpus(args, self.logger, self.static_gpu)
        if handled_multiple_gpus:
            return # This function is recursive
        args.gpu = device_handle
        # Get gpu_id for logging
        gpu_id = self.helpers.get_gpu_id_from_device_handle(args.gpu)

        logging.debug(f"Static Arg information for GPU {gpu_id} on {self.helpers.os_info()}")
        logging.debug(f"Applicable Args: {current_platform_args}")
        logging.debug(f"Arg Values:      {current_platform_values}")

        # Populate static dictionary for each enabled argument
        static_dict = {}
        if args.asic:
            try:
                asic_info = amdsmi_interface.amdsmi_get_gpu_asic_info(args.gpu)
                static_dict['asic'] = asic_info
            except amdsmi_exception.AmdSmiLibraryException as e:
                static_dict['asic'] = "N/A"
                logging.debug("Failed to get asic info for gpu %s | %s", gpu_id, e.get_error_info())
        if args.bus:
            bus_info = {}

            try:
                bus_info['bdf'] = amdsmi_interface.amdsmi_get_gpu_device_bdf(args.gpu)
            except amdsmi_exception.AmdSmiLibraryException as e:
                bus_info['bdf'] = "N/A"
                logging.debug("Failed to get bdf for gpu %s | %s", gpu_id, e.get_error_info())

            try:
                link_caps = amdsmi_interface.amdsmi_get_pcie_info(args.gpu)
                bus_info['max_pcie_width'] = link_caps['pcie_static']['max_pcie_width']
                bus_info['max_pcie_speed'] = link_caps['pcie_static']['max_pcie_speed']
                bus_info['pcie_slot_type'] = link_caps['pcie_static']['slot_type']
                bus_info['pcie_interface_version'] = link_caps['pcie_static']['pcie_interface_version']

                if bus_info['max_pcie_speed'] % 1000 != 0:
                    pcie_speed_GTs_value = round(bus_info['max_pcie_speed'] / 1000, 1)
                else:
                    pcie_speed_GTs_value = round(bus_info['max_pcie_speed'] / 1000)

                bus_info['max_pcie_speed'] = pcie_speed_GTs_value

                slot_type = bus_info.pop('pcie_slot_type')
                if isinstance(slot_type, int):
                    slot_types = amdsmi_interface.amdsmi_wrapper.amdsmi_card_form_factor_t__enumvalues
                    if slot_type in slot_types:
                        bus_info['slot_type'] = slot_types[slot_type].replace("AMDSMI_CARD_FORM_FACTOR_", "")
                    else:
                        bus_info['slot_type'] = "Unknown"
                else:
                    bus_info['slot_type'] = "N/A"

                if bus_info['pcie_interface_version'] > 0:
                    bus_info['pcie_interface_version'] = f"Gen {bus_info['pcie_interface_version']}"

                # Set the unit for pcie_speed
                pcie_speed_unit ='GT/s'
                if self.logger.is_human_readable_format():
                    bus_info['max_pcie_speed'] = f"{bus_info['max_pcie_speed']} {pcie_speed_unit}"

                if self.logger.is_json_format():
                    bus_info['max_pcie_speed'] = {"value" : bus_info['max_pcie_speed'],
                                                  "unit" : pcie_speed_unit}

            except amdsmi_exception.AmdSmiLibraryException as e:
                bus_info = "N/A"
                logging.debug("Failed to get bus info for gpu %s | %s", gpu_id, e.get_error_info())

            static_dict['bus'] = bus_info
        if args.vbios:
            try:
                vbios_info = amdsmi_interface.amdsmi_get_gpu_vbios_info(args.gpu)
                for key, value in vbios_info.items():
                    if isinstance(value, str):
                        if value.strip() == '':
                            vbios_info[key] = "N/A"
                static_dict['vbios'] = vbios_info
            except amdsmi_exception.AmdSmiLibraryException as e:
                static_dict['vbios'] = "N/A"
                logging.debug("Failed to get vbios info for gpu %s | %s", gpu_id, e.get_error_info())
        if 'limit' in current_platform_args:
            if args.limit:
                # Power limits
                try:
                    power_limit_error = False
                    power_cap_info = amdsmi_interface.amdsmi_get_power_cap_info(args.gpu)
                    max_power_limit = power_cap_info['max_power_cap']
                    socket_power_limit = power_cap_info['power_cap']
                except amdsmi_exception.AmdSmiLibraryException as e:
                    power_limit_error = True
                    max_power_limit = "N/A"
                    socket_power_limit = "N/A"
                    logging.debug("Failed to get power cap info for gpu %s | %s", gpu_id, e.get_error_info())

                # Edge temperature limits
                try:
                    slowdown_temp_edge_limit_error = False
                    slowdown_temp_edge_limit = amdsmi_interface.amdsmi_get_temp_metric(args.gpu,
                        amdsmi_interface.AmdSmiTemperatureType.EDGE, amdsmi_interface.AmdSmiTemperatureMetric.CRITICAL)
                except amdsmi_exception.AmdSmiLibraryException as e:
                    slowdown_temp_edge_limit_error = True
                    slowdown_temp_edge_limit = "N/A"
                    logging.debug("Failed to get edge temperature slowdown metric for gpu %s | %s", gpu_id, e.get_error_info())

                if slowdown_temp_edge_limit == 0:
                    slowdown_temp_edge_limit_error = True
                    slowdown_temp_edge_limit = "N/A"

                try:
                    shutdown_temp_edge_limit_error = False
                    shutdown_temp_edge_limit = amdsmi_interface.amdsmi_get_temp_metric(args.gpu,
                        amdsmi_interface.AmdSmiTemperatureType.EDGE, amdsmi_interface.AmdSmiTemperatureMetric.EMERGENCY)
                except amdsmi_exception.AmdSmiLibraryException as e:
                    shutdown_temp_edge_limit_error = True
                    shutdown_temp_edge_limit = "N/A"
                    logging.debug("Failed to get edge temperature shutdown metrics for gpu %s | %s", gpu_id, e.get_error_info())

                if shutdown_temp_edge_limit == 0:
                    shutdown_temp_edge_limit_error = True
                    shutdown_temp_edge_limit = "N/A"

                # Hotspot/Junction temperature limits
                try:
                    slowdown_temp_hotspot_limit_error = False
                    slowdown_temp_hotspot_limit = amdsmi_interface.amdsmi_get_temp_metric(args.gpu,
                        amdsmi_interface.AmdSmiTemperatureType.HOTSPOT, amdsmi_interface.AmdSmiTemperatureMetric.CRITICAL)
                except amdsmi_exception.AmdSmiLibraryException as e:
                    slowdown_temp_hotspot_limit_error = True
                    slowdown_temp_hotspot_limit = "N/A"
                    logging.debug("Failed to get hotspot temperature slowdown metrics for gpu %s | %s", gpu_id, e.get_error_info())

                try:
                    shutdown_temp_hotspot_limit_error = False
                    shutdown_temp_hotspot_limit = amdsmi_interface.amdsmi_get_temp_metric(args.gpu,
                        amdsmi_interface.AmdSmiTemperatureType.HOTSPOT, amdsmi_interface.AmdSmiTemperatureMetric.EMERGENCY)
                except amdsmi_exception.AmdSmiLibraryException as e:
                    shutdown_temp_hotspot_limit_error = True
                    shutdown_temp_hotspot_limit = "N/A"
                    logging.debug("Failed to get hotspot temperature shutdown metrics for gpu %s | %s", gpu_id, e.get_error_info())


                # VRAM temperature limits
                try:
                    slowdown_temp_vram_limit_error = False
                    slowdown_temp_vram_limit = amdsmi_interface.amdsmi_get_temp_metric(args.gpu,
                        amdsmi_interface.AmdSmiTemperatureType.VRAM, amdsmi_interface.AmdSmiTemperatureMetric.CRITICAL)
                except amdsmi_exception.AmdSmiLibraryException as e:
                    slowdown_temp_vram_limit_error = True
                    slowdown_temp_vram_limit = "N/A"
                    logging.debug("Failed to get vram temperature slowdown metrics for gpu %s | %s", gpu_id, e.get_error_info())

                try:
                    shutdown_temp_vram_limit_error = False
                    shutdown_temp_vram_limit = amdsmi_interface.amdsmi_get_temp_metric(args.gpu,
                        amdsmi_interface.AmdSmiTemperatureType.VRAM, amdsmi_interface.AmdSmiTemperatureMetric.EMERGENCY)
                except amdsmi_exception.AmdSmiLibraryException as e:
                    shutdown_temp_vram_limit_error = True
                    shutdown_temp_vram_limit = "N/A"
                    logging.debug("Failed to get vram temperature shutdown metrics for gpu %s | %s", gpu_id, e.get_error_info())

                # Assign units
                power_unit = 'W'
                temp_unit_human_readable = '\N{DEGREE SIGN}C'
                temp_unit_json = 'C'
                if self.logger.is_human_readable_format():
                    if not power_limit_error:
                        max_power_limit = f"{max_power_limit} {power_unit}"
                        socket_power_limit = f"{socket_power_limit} {power_unit}"

                    if not slowdown_temp_edge_limit_error:
                        slowdown_temp_edge_limit = f"{slowdown_temp_edge_limit} {temp_unit_human_readable}"
                    if not slowdown_temp_hotspot_limit_error:
                        slowdown_temp_hotspot_limit = f"{slowdown_temp_hotspot_limit} {temp_unit_human_readable}"
                    if not slowdown_temp_vram_limit_error:
                        slowdown_temp_vram_limit = f"{slowdown_temp_vram_limit} {temp_unit_human_readable}"
                    if not shutdown_temp_edge_limit_error:
                        shutdown_temp_edge_limit = f"{shutdown_temp_edge_limit} {temp_unit_human_readable}"
                    if not shutdown_temp_hotspot_limit_error:
                        shutdown_temp_hotspot_limit = f"{shutdown_temp_hotspot_limit} {temp_unit_human_readable}"
                    if not shutdown_temp_vram_limit_error:
                        shutdown_temp_vram_limit = f"{shutdown_temp_vram_limit} {temp_unit_human_readable}"
                if self.logger.is_json_format():
                    if not power_limit_error:
                        max_power_limit = {"value" : max_power_limit,
                                           "unit" : power_unit}
                        socket_power_limit = {"value" : socket_power_limit,
                                              "unit" : power_unit}

                    if not slowdown_temp_edge_limit_error:
                        slowdown_temp_edge_limit = {"value" : slowdown_temp_edge_limit,
                                                    "unit" : temp_unit_json}
                    if not slowdown_temp_hotspot_limit_error:
                        slowdown_temp_hotspot_limit = {"value" : slowdown_temp_hotspot_limit,
                                                       "unit" : temp_unit_json}
                    if not slowdown_temp_vram_limit_error:
                        slowdown_temp_vram_limit = {"value" : slowdown_temp_vram_limit,
                                                    "unit" : temp_unit_json}
                    if not shutdown_temp_edge_limit_error:
                        shutdown_temp_edge_limit = {"value" : shutdown_temp_edge_limit,
                                                    "unit" : temp_unit_json}
                    if not shutdown_temp_hotspot_limit_error:
                        shutdown_temp_hotspot_limit = {"value" : shutdown_temp_hotspot_limit,
                                                       "unit" : temp_unit_json}
                    if not shutdown_temp_vram_limit_error:
                        shutdown_temp_vram_limit = {"value" : shutdown_temp_vram_limit,
                                                    "unit" : temp_unit_json}

                limit_info = {}
                # Power limits
                limit_info['max_power'] = max_power_limit
                limit_info['socket_power'] = socket_power_limit

                # Shutdown limits
                limit_info['slowdown_edge_temperature'] = slowdown_temp_edge_limit
                limit_info['slowdown_hotspot_temperature'] = slowdown_temp_hotspot_limit
                limit_info['slowdown_vram_temperature'] = slowdown_temp_vram_limit
                limit_info['shutdown_edge_temperature'] = shutdown_temp_edge_limit
                limit_info['shutdown_hotspot_temperature'] = shutdown_temp_hotspot_limit
                limit_info['shutdown_vram_temperature'] = shutdown_temp_vram_limit
                static_dict['limit'] = limit_info
        if args.driver:
            driver_info_dict = {"name" : "N/A",
                                "version" : "N/A"}

            try:
                driver_info = amdsmi_interface.amdsmi_get_gpu_driver_info(args.gpu)
                driver_info_dict["name"] = driver_info["driver_name"]
                driver_info_dict["version"] = driver_info["driver_version"]
            except amdsmi_exception.AmdSmiLibraryException as e:
                logging.debug("Failed to get driver info for gpu %s | %s", gpu_id, e.get_error_info())

            static_dict['driver'] = driver_info_dict
        if args.board:
            static_dict['board'] = {"model_number": "N/A",
                                    "product_serial": "N/A",
                                    "fru_id": "N/A",
                                    "product_name": "N/A",
                                    "manufacturer_name": "N/A"}
            try:
                board_info = amdsmi_interface.amdsmi_get_gpu_board_info(args.gpu)
                for key, value in board_info.items():
                    if isinstance(value, str):
                        if value.strip() == '':
                            board_info[key] = "N/A"
                static_dict['board'] = board_info
            except amdsmi_exception.AmdSmiLibraryException as e:
                logging.debug("Failed to get board info for gpu %s | %s", gpu_id, e.get_error_info())
        if 'ras' in current_platform_args:
            if args.ras:
                ras_dict = {"eeprom_version": "N/A",
                            "parity_schema" : "N/A",
                            "single_bit_schema" : "N/A",
                            "double_bit_schema" : "N/A",
                            "poison_schema" : "N/A",
                            "ecc_block_state": "N/A"}

                try:
                    ras_info = amdsmi_interface.amdsmi_get_gpu_ras_feature_info(args.gpu)
                    for key, value in ras_info.items():
                        if isinstance(value, int):
                            if value == 65535:
                                logging.debug(f"Failed to get ras {key} for gpu {gpu_id}")
                                ras_info[key] = "N/A"
                                continue
                        if key != "eeprom_version":
                            if value:
                                ras_info[key] = "ENABLED"
                            else:
                                ras_info[key] = "DISABLED"

                    ras_dict.update(ras_info)
                except amdsmi_exception.AmdSmiLibraryException as e:
                    logging.debug("Failed to get ras info for gpu %s | %s", gpu_id, e.get_error_info())

                try:
                    ras_states = amdsmi_interface.amdsmi_get_gpu_ras_block_features_enabled(args.gpu)
                    ecc_block_state_dict = {}
                    for state in ras_states:
                        ecc_block_state_dict[state["block"]] = state["status"]
                    ras_dict["ecc_block_state"] = ecc_block_state_dict
                except amdsmi_exception.AmdSmiLibraryException as e:
                    logging.debug("Failed to get ras block features for gpu %s | %s", gpu_id, e.get_error_info())

                static_dict["ras"] = ras_dict
        if 'partition' in current_platform_args:
            if args.partition:
                try:
                    compute_partition = amdsmi_interface.amdsmi_get_gpu_compute_partition(args.gpu)
                except amdsmi_exception.AmdSmiLibraryException as e:
                    compute_partition = "N/A"
                    logging.debug("Failed to get compute partition info for gpu %s | %s", gpu_id, e.get_error_info())

                try:
                    memory_partition = amdsmi_interface.amdsmi_get_gpu_memory_partition(args.gpu)
                except amdsmi_exception.AmdSmiLibraryException as e:
                    memory_partition = "N/A"
                    logging.debug("Failed to get memory partition info for gpu %s | %s", gpu_id, e.get_error_info())

                static_dict['partition'] = {"compute_partition": compute_partition,
                                            "memory_partition": memory_partition}
        if 'numa' in current_platform_args:
            if args.numa:
                try:
                    numa_node_number = amdsmi_interface.amdsmi_topo_get_numa_node_number(args.gpu)
                except amdsmi_exception.AmdSmiLibraryException as e:
                    numa_node_number = "N/A"
                    logging.debug("Failed to get numa node number for gpu %s | %s", gpu_id, e.get_error_info())

                try:
                    numa_affinity = amdsmi_interface.amdsmi_get_gpu_topo_numa_affinity(args.gpu)
                    # -1 means No numa node is assigned to the GPU, so there is no numa affinity
                    if self.logger.is_human_readable_format() and numa_affinity == -1:
                        numa_affinity = "NONE"
                except amdsmi_exception.AmdSmiLibraryException as e:
                    numa_affinity = "N/A"
                    logging.debug("Failed to get numa affinity for gpu %s | %s", gpu_id, e.get_error_info())

                static_dict['numa'] = {'node' : numa_node_number,
                                        'affinity' : numa_affinity}
        if args.vram:
            vram_info_dict = {"type" : "N/A",
                              "vendor" : "N/A",
                              "size" : "N/A"}
            try:
                vram_info = amdsmi_interface.amdsmi_get_gpu_vram_info(args.gpu)

                # Get vram type string
                vram_type_enum = vram_info['vram_type']
                if vram_type_enum == amdsmi_interface.amdsmi_wrapper.VRAM_TYPE_GDDR6:
                    vram_type = "GDDR6"
                else:
                    vram_type = amdsmi_interface.amdsmi_wrapper.amdsmi_vram_type_t__enumvalues[vram_type_enum]
                    # Remove amdsmi enum prefix
                    vram_type = vram_type.replace('VRAM_TYPE_', '').replace('_', '')

                # Get vram vendor string
                vram_vendor_enum = vram_info['vram_vendor']
                vram_vendor = amdsmi_interface.amdsmi_wrapper.amdsmi_vram_vendor_type_t__enumvalues[vram_vendor_enum]
                if "PLACEHOLDER" in vram_vendor:
                    vram_vendor = "N/A"
                else:
                    # Remove amdsmi enum prefix
                    vram_vendor = vram_vendor.replace('AMDSMI_VRAM_VENDOR__', '')

                # Assign cleaned values to vram_info_dict
                vram_info_dict['type'] = vram_type
                vram_info_dict['vendor'] = vram_vendor

                # Populate vram size with unit
                vram_info_dict['size'] = vram_info['vram_size_mb']
                vram_size_unit = "MB"
                if self.logger.is_human_readable_format():
                    vram_info_dict['size'] = f"{vram_info['vram_size_mb']} {vram_size_unit}"

                if self.logger.is_json_format():
                    vram_info_dict['size'] = {"value" : vram_info['vram_size_mb'],
                                              "unit" : vram_size_unit}

            except amdsmi_exception.AmdSmiLibraryException as e:
                logging.debug("Failed to get vram info for gpu %s | %s", gpu_id, e.get_error_info())

            static_dict['vram'] = vram_info_dict
        if args.cache:
            try:
                cache_info_list = amdsmi_interface.amdsmi_get_gpu_cache_info(args.gpu)['cache']
                logging.debug(f"cache_info dictionary = {cache_info_list}")

                for index, cache_info in enumerate(cache_info_list):
                    new_cache_info = {"cache" : index}
                    new_cache_info.update(cache_info)
                    cache_info_list[index] = new_cache_info

                cache_size_unit = "KB"
                if self.logger.is_human_readable_format():
                    cache_info_dict_format = {}
                    for cache_dict in cache_info_list:
                        cache_index = "cache_" + str(cache_dict["cache"])
                        cache_info_dict_format[cache_index] = cache_dict

                        # Remove cache index from new dictionary
                        cache_info_dict_format[cache_index].pop("cache")

                        # Add cache_size unit
                        cache_size = f"{cache_info_dict_format[cache_index]['cache_size']} {cache_size_unit}"
                        cache_info_dict_format[cache_index]["cache_size"] = cache_size

                        # take cache_properties out of list -> display as string, removing brackets
                        cache_info_dict_format[cache_index]["cache_properties"] = ", ".join(cache_info_dict_format[cache_index]["cache_properties"])

                    cache_info_list = cache_info_dict_format

                # Add cache_size_unit to json output
                if self.logger.is_json_format():
                    for cache_dict in cache_info_list:
                        cache_dict["cache_size"] = {"value" : cache_dict["cache_size"],
                                                    "unit" : cache_size_unit}
            except amdsmi_exception.AmdSmiLibraryException as e:
                cache_info_list = "N/A"
                logging.debug("Failed to get cache info for gpu %s | %s", gpu_id, e.get_error_info())

            static_dict['cache_info'] = cache_info_list

        # Convert and store output by pid for csv format
        multiple_devices_csv_override = False
        if self.logger.is_csv_format():
            # expand if ras blocks are populated
            if self.helpers.is_linux() and self.helpers.is_baremetal() and args.ras:
                if isinstance(static_dict['ras']['ecc_block_state'], list):
                    ecc_block_dicts = static_dict['ras'].pop('ecc_block_state')
                    multiple_devices_csv_override = True
                    for ecc_block_dict in ecc_block_dicts:
                        for key, value in ecc_block_dict.items():
                            self.logger.store_output(args.gpu, key, value)
                        self.logger.store_output(args.gpu, 'values', static_dict)
                        self.logger.store_multiple_device_output()
                else:
                    # Store values if ras has an error
                    self.logger.store_output(args.gpu, 'values', static_dict)
                if self.helpers.is_linux() and self.helpers.is_virtual_os():
                    self.logger.store_output(args.gpu, 'values', static_dict)
            else:
                self.logger.store_output(args.gpu, 'values', static_dict)
        else:
            # Store values in logger.output
            self.logger.store_output(args.gpu, 'values', static_dict)

        if multiple_devices:
            self.logger.store_multiple_device_output()
            return # Skip printing when there are multiple devices
        self.logger.print_output(multiple_device_enabled=multiple_devices_csv_override)


    def static(self, args, multiple_devices=False, gpu=None, asic=None,
                bus=None, vbios=None, limit=None, driver=None, ras=None,
                board=None, numa=None, vram=None, cache=None, partition=None,
                dfc_ucode=None, fb_info=None, num_vf=None, cpu=None,
                interface_ver=None):
        """Get Static information for target gpu and cpu

        Args:
            args (Namespace): Namespace containing the parsed CLI args
            multiple_devices (bool, optional): True if checking for multiple devices. Defaults to False.
            gpu (device_handle, optional): device_handle for target device. Defaults to None.
            asic (bool, optional): Value override for args.asic. Defaults to None.
            bus (bool, optional): Value override for args.bus. Defaults to None.
            vbios (bool, optional): Value override for args.vbios. Defaults to None.
            limit (bool, optional): Value override for args.limit. Defaults to None.
            driver (bool, optional): Value override for args.driver. Defaults to None.
            ras (bool, optional): Value override for args.ras. Defaults to None.
            board (bool, optional): Value override for args.board. Defaults to None.
            numa (bool, optional): Value override for args.numa. Defaults to None.
            vram (bool, optional): Value override for args.vram. Defaults to None.
            cache (bool, optional): Value override for args.cache. Defaults to None.
            partition (bool, optional): Value override for args.partition. Defaults to None.
            dfc_ucode (bool, optional): Value override for args.dfc_ucode. Defaults to None.
            fb_info (bool, optional): Value override for args.fb_info. Defaults to None.
            num_vf (bool, optional): Value override for args.num_vf. Defaults to None.
            cpu (cpu_handle, optional): cpu_handle for target device. Defaults to None.
            interface_ver (bool, optional): Value override for args.interface_ver. Defaults to None

        Raises:
            IndexError: Index error if gpu list is empty

        Returns:
            None: Print output via AMDSMILogger to destination
        """
        # Mutually exclusive arguments
        if cpu:
            args.cpu = cpu
        if gpu:
            args.gpu = gpu

        # Check if a CPU argument has been set
        cpu_args_enabled = False
        cpu_attributes = ["smu", "interface_ver"]
        for attr in cpu_attributes:
            if hasattr(args, attr):
                cpu_args_enabled |= bool(getattr(args, attr))

        # Check if a GPU argument has been set
        gpu_args_enabled = False
        gpu_attributes = ["asic", "bus", "vbios", "limit", "driver", "ras",
                          "board", "numa", "vram", "cache", "partition",
                          "dfc_ucode", "fb_info", "num_vf"]
        for attr in gpu_attributes:
            if hasattr(args, attr):
                gpu_args_enabled |= bool(getattr(args, attr))

        # Handle CPU and GPU intialization cases
        if self.helpers.is_amd_hsmp_initialized() and self.helpers.is_amdgpu_initialized():
            # Print out all CPU and all GPU static info only if no device was specified.
            # If a GPU or CPU argument is provided only print out the specified device.
            if args.cpu == None and args.gpu == None:
                if not cpu_args_enabled and not gpu_args_enabled:
                    args.cpu = self.cpu_handles
                    args.gpu = self.device_handles

            # Handle cases where the user has only specified an argument and no specific device
            if args.gpu == None and gpu_args_enabled:
                args.gpu = self.device_handles
            if args.cpu == None and cpu_args_enabled:
                args.cpu = self.cpu_handles

            if args.cpu:
                self.static_cpu(args, multiple_devices, cpu, interface_ver)
            if args.gpu:
                self.logger.output = {}
                self.logger.clear_multiple_devices_ouput()
                self.static_gpu(args, multiple_devices, gpu, asic,
                                    bus, vbios, limit, driver, ras,
                                    board, numa, vram, cache, partition,
                                    dfc_ucode, fb_info, num_vf)
        elif self.helpers.is_amd_hsmp_initialized(): # Only CPU is initialized
            if args.cpu == None:
                args.cpu = self.cpu_handles

            self.static_cpu(args, multiple_devices, cpu, interface_ver)
        elif self.helpers.is_amdgpu_initialized(): # Only GPU is initialized
            if args.gpu == None:
                args.gpu = self.device_handles

            self.logger.clear_multiple_devices_ouput()
            self.static_gpu(args, multiple_devices, gpu, asic,
                                bus, vbios, limit, driver, ras,
                                board, numa, vram, cache, partition,
                                dfc_ucode, fb_info, num_vf)


    def firmware(self, args, multiple_devices=False, gpu=None, fw_list=True):
        """ Get Firmware information for target gpu

        Args:
            args (Namespace): Namespace containing the parsed CLI args
            multiple_devices (bool, optional): True if checking for multiple devices. Defaults to False.
            gpu (device_handle, optional): device_handle for target device. Defaults to None.
            fw_list (bool, optional): True to get list of all firmware information
        Raises:
            IndexError: Index error if gpu list is empty

        Returns:
            None: Print output via AMDSMILogger to destination
        """
        if gpu:
            args.gpu = gpu
        if fw_list:
            args.fw_list = fw_list

        # Handle No GPU passed
        if args.gpu == None:
            args.gpu = self.device_handles

        # Handle multiple GPUs
        handled_multiple_gpus, device_handle = self.helpers.handle_gpus(args, self.logger, self.firmware)
        if handled_multiple_gpus:
            return # This function is recursive

        args.gpu = device_handle

        fw_list = {}

        # Get gpu_id for logging
        gpu_id = self.helpers.get_gpu_id_from_device_handle(args.gpu)

        if args.fw_list:
            try:
                fw_info = amdsmi_interface.amdsmi_get_fw_info(args.gpu)

                for fw_index, fw_entry in enumerate(fw_info['fw_list']):
                    # Change fw_name to fw_id
                    fw_entry['fw_id'] = fw_entry.pop('fw_name').name.replace("FW_ID_", "")
                    fw_entry['fw_version'] = fw_entry.pop('fw_version') # popping to ensure order

                    # Add custom human readable formatting
                    if self.logger.is_human_readable_format():
                        fw_info['fw_list'][fw_index] = {f'FW {fw_index}': fw_entry}
                    else:
                        fw_info['fw_list'][fw_index] = fw_entry

                fw_list.update(fw_info)
            except amdsmi_exception.AmdSmiLibraryException as e:
                fw_list['fw_list'] = "N/A"
                logging.debug("Failed to get firmware info for gpu %s | %s", gpu_id, e.get_error_info())

        multiple_devices_csv_override = False
        # Convert and store output by pid for csv format
        if self.logger.is_csv_format():
            fw_key = 'fw_list'
            for fw_info_dict in fw_list[fw_key]:
                for key, value in fw_info_dict.items():
                    multiple_devices_csv_override = True
                    self.logger.store_output(args.gpu, key, value)
                self.logger.store_multiple_device_output()
        else:
            # Store values in logger.output
            self.logger.store_output(args.gpu, 'values', fw_list)

        if multiple_devices:
            self.logger.store_multiple_device_output()
            return # Skip printing when there are multiple devices

        self.logger.print_output(multiple_device_enabled=multiple_devices_csv_override)


    def bad_pages(self, args, multiple_devices=False, gpu=None, retired=None, pending=None, un_res=None):
        """ Get bad pages information for target gpu

        Args:
            args (Namespace): Namespace containing the parsed CLI args
            multiple_devices (bool, optional): True if checking for multiple devices. Defaults to False.
            gpu (device_handle, optional): device_handle for target device. Defaults to None.
            retired (bool, optional) - Value override for args.retired
            pending (bool, optional) - Value override for args.pending/
            un_res (bool, optional) - Value override for args.un_res

        Raises:
            IndexError: Index error if gpu list is empty

        Returns:
            None: Print output via AMDSMILogger to destination
        """
        # Set args.* to passed in arguments
        if gpu:
            args.gpu = gpu
        if retired:
            args.retired = retired
        if pending:
            args.pending = pending
        if un_res:
            args.un_res = un_res

        # Handle No GPU passed
        if args.gpu == None:
            args.gpu = self.device_handles

        # Handle multiple GPUs
        handled_multiple_gpus, device_handle = self.helpers.handle_gpus(args, self.logger, self.bad_pages)
        if handled_multiple_gpus:
            return # This function is recursive

        args.gpu = device_handle

        # If all arguments are False, the print all bad_page information
        if not any([args.retired, args.pending, args.un_res]):
            args.retired = args.pending = args.un_res = True

        values_dict = {}

        # Get gpu_id for logging
        gpu_id = self.helpers.get_gpu_id_from_device_handle(args.gpu)

        try:
            bad_page_info = amdsmi_interface.amdsmi_get_gpu_bad_page_info(args.gpu)
        except amdsmi_exception.AmdSmiLibraryException as e:
            bad_page_info = "N/A"
            logging.debug("Failed to get bad page info for gpu %s | %s", gpu_id, e.get_error_info())

        if bad_page_info == "N/A" or bad_page_info == "No bad pages found.":
            bad_page_error = True

        if args.retired:
            if bad_page_error:
                values_dict['retired'] = bad_page_info
            else:
                bad_page_info_output = []
                for bad_page in bad_page_info:
                    if bad_page["status"] == amdsmi_interface.AmdSmiMemoryPageStatus.RESERVED:
                        bad_page_info_entry = {}
                        bad_page_info_entry["page_address"] = bad_page["page_address"]
                        bad_page_info_entry["page_size"] = bad_page["page_size"]
                        bad_page_info_entry["status"] = bad_page["status"].name
                        bad_page_info_output.append(bad_page_info_entry)
                # Remove brackets if there is only one value
                if len(bad_page_info_output) == 1:
                    bad_page_info_output = bad_page_info_output[0]

                values_dict['retired'] = bad_page_info_output

        if args.pending:
            if bad_page_error:
                values_dict['pending'] = bad_page_info
            else:
                bad_page_info_output = []
                for bad_page in bad_page_info:
                    if bad_page["status"] == amdsmi_interface.AmdSmiMemoryPageStatus.PENDING:
                        bad_page_info_entry = {}
                        bad_page_info_entry["page_address"] = bad_page["page_address"]
                        bad_page_info_entry["page_size"] = bad_page["page_size"]
                        bad_page_info_entry["status"] = bad_page["status"].name
                        bad_page_info_output.append(bad_page_info_entry)
                # Remove brackets if there is only one value
                if len(bad_page_info_output) == 1:
                    bad_page_info_output = bad_page_info_output[0]

                values_dict['pending'] = bad_page_info_output

        if args.un_res:
            if bad_page_error:
                values_dict['un_res'] = bad_page_info
            else:
                bad_page_info_output = []
                for bad_page in bad_page_info:
                    if bad_page["status"] == amdsmi_interface.AmdSmiMemoryPageStatus.UNRESERVABLE:
                        bad_page_info_entry = {}
                        bad_page_info_entry["page_address"] = bad_page["page_address"]
                        bad_page_info_entry["page_size"] = bad_page["page_size"]
                        bad_page_info_entry["status"] = bad_page["status"].name
                        bad_page_info_output.append(bad_page_info_entry)
                # Remove brackets if there is only one value
                if len(bad_page_info_output) == 1:
                    bad_page_info_output = bad_page_info_output[0]

                values_dict['un_res'] = bad_page_info_output

        # Store values in logger.output
        self.logger.store_output(args.gpu, 'values', values_dict)

        if multiple_devices:
            self.logger.store_multiple_device_output()
            return # Skip printing when there are multiple devices

        self.logger.print_output()


    def metric_gpu(self, args, multiple_devices=False, watching_output=False, gpu=None,
                usage=None, watch=None, watch_time=None, iterations=None, power=None,
                clock=None, temperature=None, ecc=None, ecc_blocks=None, pcie=None,
                fan=None, voltage_curve=None, overdrive=None, perf_level=None,
                xgmi_err=None, energy=None, mem_usage=None, schedule=None,
                guard=None, guest_data=None, fb_usage=None, xgmi=None,):
        """Get Metric information for target gpu

        Args:
            args (Namespace): Namespace containing the parsed CLI args
            multiple_devices (bool, optional): True if checking for multiple devices. Defaults to False.
            watching_output (bool, optional): True if watch argument has been set. Defaults to False.
            gpu (device_handle, optional): device_handle for target device. Defaults to None.
            usage (bool, optional): Value override for args.usage. Defaults to None.
            watch (Positive int, optional): Value override for args.watch. Defaults to None.
            watch_time (Positive int, optional): Value override for args.watch_time. Defaults to None.
            iterations (Positive int, optional): Value override for args.iterations. Defaults to None.
            power (bool, optional): Value override for args.power. Defaults to None.
            clock (bool, optional): Value override for args.clock. Defaults to None.
            temperature (bool, optional): Value override for args.temperature. Defaults to None.
            ecc (bool, optional): Value override for args.ecc. Defaults to None.
            ecc_blocks (bool, optional): Value override for args.ecc. Defaults to None.
            pcie (bool, optional): Value override for args.pcie. Defaults to None.
            fan (bool, optional): Value override for args.fan. Defaults to None.
            voltage_curve (bool, optional): Value override for args.voltage_curve. Defaults to None.
            overdrive (bool, optional): Value override for args.overdrive. Defaults to None.
            perf_level (bool, optional): Value override for args.perf_level. Defaults to None.
            xgmi_err (bool, optional): Value override for args.xgmi_err. Defaults to None.
            energy (bool, optional): Value override for args.energy. Defaults to None.
            mem_usage (bool, optional): Value override for args.mem_usage. Defaults to None.
            schedule (bool, optional): Value override for args.schedule. Defaults to None.
            guard (bool, optional): Value override for args.guard. Defaults to None.
            guest_data (bool, optional): Value override for args.guest_data. Defaults to None.
            fb_usage (bool, optional): Value override for args.fb_usage. Defaults to None.
            xgmi (bool, optional): Value override for args.xgmi. Defaults to None.

        Raises:
            IndexError: Index error if gpu list is empty

        Returns:
            None: Print output via AMDSMILogger to destination
        """
        # Set args.* to passed in arguments
        if gpu:
            args.gpu = gpu
        if watch:
            args.watch = watch
        if watch_time:
            args.watch_time = watch_time
        if iterations:
            args.iterations = iterations

        # Store args that are applicable to the current platform
        current_platform_args = []
        current_platform_values = []

        if not self.helpers.is_hypervisor() and not self.helpers.is_windows():
            if mem_usage:
                args.mem_usage = mem_usage
            current_platform_args += ["mem_usage"]
            current_platform_values += [args.mem_usage]

        if self.helpers.is_hypervisor() or self.helpers.is_baremetal() or self.helpers.is_linux():
            if usage:
                args.usage = usage
            if power:
                args.power = power
            if clock:
                args.clock = clock
            if temperature:
                args.temperature = temperature
            if ecc:
                args.ecc = ecc
            if pcie:
                args.pcie = pcie
            current_platform_args += ["usage", "power", "clock", "temperature", "ecc", "pcie"]
            current_platform_values += [args.usage, args.power, args.clock, args.temperature, args.ecc, args.pcie]

        if self.helpers.is_baremetal() and self.helpers.is_linux():
            if ecc_blocks:
                args.ecc_blocks = ecc_blocks
            if fan:
                args.fan = fan
            if voltage_curve:
                args.voltage_curve = voltage_curve
            if overdrive:
                args.overdrive = overdrive
            if perf_level:
                args.perf_level = perf_level
            if xgmi_err:
                args.xgmi_err = xgmi_err
            if energy:
                args.energy = energy
            current_platform_args += ["ecc_blocks", "fan", "voltage_curve", "overdrive", "perf_level", "xgmi_err", "energy"]
            current_platform_values += [args.ecc_blocks, args.fan, args.voltage_curve, args.overdrive, args.perf_level, args.xgmi_err, args.energy]

        if self.helpers.is_hypervisor():
            if schedule:
                args.schedule = schedule
            if guard:
                args.guard = guard
            if guest_data:
                args.guest_data = guest_data
            if fb_usage:
                args.fb_usage = fb_usage
            if xgmi:
                args.xgmi = xgmi
            current_platform_args += ["schedule", "guard", "guest_data", "fb_usage", "xgmi"]
            current_platform_values += [args.schedule, args.guard, args.guest_data, args.fb_usage, args.xgmi]

        # Handle No GPU passed
        if args.gpu == None:
            args.gpu = self.device_handles

        # Handle watch logic, will only enter this block once
        if args.watch:
            self.helpers.handle_watch(args=args, subcommand=self.metric_gpu, logger=self.logger)
            return

        # Handle multiple GPUs
        if isinstance(args.gpu, list):
            if len(args.gpu) > 1:
                # Deepcopy gpus as recursion will destroy the gpu list
                stored_gpus = []
                for gpu in args.gpu:
                    stored_gpus.append(gpu)

                # Store output from multiple devices
                for device_handle in args.gpu:
                    self.metric_gpu(args, multiple_devices=True, watching_output=watching_output, gpu=device_handle)

                # Reload original gpus
                args.gpu = stored_gpus

                # Print multiple device output
                self.logger.print_output(multiple_device_enabled=True, watching_output=watching_output)

                # Add output to total watch output and clear multiple device output
                if watching_output:
                    self.logger.store_watch_output(multiple_device_enabled=True)

                    # Flush the watching output
                    self.logger.print_output(multiple_device_enabled=True, watching_output=watching_output)

                return
            elif len(args.gpu) == 1:
                args.gpu = args.gpu[0]
            else:
                raise IndexError("args.gpu should not be an empty list")

        # Get gpu_id for logging
        gpu_id = self.helpers.get_gpu_id_from_device_handle(args.gpu)

        # Put the metrics table in the debug logs
        try:
            gpu_metric_debug_info = amdsmi_interface.amdsmi_get_gpu_metrics_info(args.gpu)
            gpu_metric_str = json.dumps(gpu_metric_debug_info, indent=4)
            logging.debug("GPU Metrics table for %s | %s", gpu_id, gpu_metric_str)
        except amdsmi_exception.AmdSmiLibraryException as e:
            logging.debug("Unabled to load GPU Metrics table for %s | %s", gpu_id, e.err_info)

        logging.debug(f"Metric Arg information for GPU {gpu_id} on {self.helpers.os_info()}")
        logging.debug(f"Args:   {current_platform_args}")
        logging.debug(f"Values: {current_platform_values}")

        # Set the platform applicable args to True if no args are set
        if not any(current_platform_values):
            for arg in current_platform_args:
                setattr(args, arg, True)

        # Add timestamp and store values for specified arguments
        values_dict = {}

        if "usage" in current_platform_args:
            if args.usage:
                try:
                    engine_usage = amdsmi_interface.amdsmi_get_gpu_activity(args.gpu)

                    # TODO: move vcn_activity and jpeg_activity into amdsmi_get_gpu_activity
                    gpu_metric_info = amdsmi_interface.amdsmi_get_gpu_metrics_info(args.gpu)
                    engine_usage['vcn_activity'] = gpu_metric_info.pop('vcn_activity')
                    engine_usage['jpeg_activity'] = gpu_metric_info.pop('jpeg_activity')

                    for key, value in engine_usage.items():
                        activity_unit = '%'
                        if self.logger.is_human_readable_format():
                            if isinstance(value, list):
                                for index, activity in enumerate(value):
                                    if activity != "N/A":
                                        engine_usage[key][index] = f"{activity} {activity_unit}"
                                # Convert list to a string for human readable format
                                engine_usage[key] = '[' + ", ".join(engine_usage[key]) + ']'
                            elif value != "N/A":
                                engine_usage[key] = f"{value} {activity_unit}"
                        if self.logger.is_json_format():
                            if isinstance(value, list):
                                for index, activity in enumerate(value):
                                    if activity != "N/A":
                                        engine_usage[key][index] = {"value" : activity,
                                                                    "unit" : activity_unit}
                            elif value != "N/A":
                                engine_usage[key] = {"value" : value,
                                                     "unit" : activity_unit}

                    values_dict['usage'] = engine_usage
                except amdsmi_exception.AmdSmiLibraryException as e:
                    values_dict['usage'] = "N/A"
                    logging.debug("Failed to get gpu activity for gpu %s | %s", gpu_id, e.get_error_info())
        if "power" in current_platform_args:
            if args.power:
                power_dict = {'socket_power': "N/A",
                              'gfx_voltage': "N/A",
                              'soc_voltage': "N/A",
                              'mem_voltage': "N/A",
                              'power_management': "N/A",
                              'throttle_status': "N/A"}

                try:
                    voltage_unit = "mV"
                    power_unit = "W"
                    power_info = amdsmi_interface.amdsmi_get_power_info(args.gpu)
                    for key, value in power_info.items():
                        if value == 0xFFFF:
                            power_info[key] = "N/A"
                        elif self.logger.is_human_readable_format():
                            if "voltage" in key:
                                power_info[key] = f"{value} {voltage_unit}"
                            elif "power" in key:
                                power_info[key] = f"{value} {power_unit}"
                        elif self.logger.is_json_format():
                            if "voltage" in key:
                                power_info[key] = {"value" : value,
                                                  "unit" : voltage_unit}
                            elif "power" in key:
                                power_info[key] = {"value" : value,
                                                  "unit" : power_unit}

                    power_dict['socket_power'] = power_info['current_socket_power']

                    if power_dict['socket_power'] == "N/A":
                        # For older gpu's when current power doesn't populate we use the average socket power instead
                        power_dict['socket_power'] = power_info['average_socket_power']

                    power_dict['gfx_voltage'] = power_info['gfx_voltage']
                    power_dict['soc_voltage'] = power_info['soc_voltage']
                    power_dict['mem_voltage'] = power_info['mem_voltage']

                except amdsmi_exception.AmdSmiLibraryException as e:
                    logging.debug("Failed to get power info for gpu %s | %s", gpu_id, e.get_error_info())

                try:
                    is_power_management_enabled = amdsmi_interface.amdsmi_is_gpu_power_management_enabled(args.gpu)
                    if is_power_management_enabled:
                        power_dict['power_management'] = "ENABLED"
                    else:
                        power_dict['power_management'] = "DISABLED"
                except amdsmi_exception.AmdSmiLibraryException as e:
                    logging.debug("Failed to get power management status for gpu %s | %s", gpu_id, e.get_error_info())

                try:
                    power_dict['throttle_status'] = "N/A"
                    throttle_status = amdsmi_interface.amdsmi_get_gpu_metrics_info(args.gpu)['throttle_status']
                    if throttle_status != "N/A":
                        if throttle_status:
                            power_dict['throttle_status'] = "THROTTLED"
                        else:
                            power_dict['throttle_status'] = "UNTHROTTLED"
                except amdsmi_exception.AmdSmiLibraryException as e:
                    logging.debug("Failed to get throttle status for gpu %s | %s", gpu_id, e.get_error_info())

                values_dict['power'] = power_dict
        if "clock" in current_platform_args:
            if args.clock:
                clocks = {}
                clock_types = [amdsmi_interface.AmdSmiClkType.GFX,
                                amdsmi_interface.AmdSmiClkType.MEM,
                                amdsmi_interface.AmdSmiClkType.VCLK0,
                                amdsmi_interface.AmdSmiClkType.VCLK1]
                for clock_type in clock_types:
                    clock_name = amdsmi_interface.amdsmi_wrapper.amdsmi_clk_type_t__enumvalues[clock_type].replace("CLK_TYPE_", "")
                    # Ensure that gfx is the clock_name instead of another macro
                    if clock_type == amdsmi_interface.AmdSmiClkType.GFX:
                        clock_name = "gfx"

                    # Store the clock_name for vclk0
                    vlck0_clock_name = None
                    if clock_type == amdsmi_interface.AmdSmiClkType.VCLK0:
                        vlck0_clock_name = clock_name

                    try:
                        clock_info_dict = amdsmi_interface.amdsmi_get_clock_info(args.gpu, clock_type)
                        clock_info = {"clk" : clock_info_dict["cur_clk"]}
                        del clock_info_dict["cur_clk"]
                        clock_info.update(clock_info_dict)

                        if clock_info['sleep_clk'] == 0xFFFFFFFF:
                            clock_info['sleep_clk'] = "N/A"

                        clock_freq_unit = 'MHz'
                        for key, value in clock_info.items():
                            if isinstance(value, int):
                                if self.logger.is_human_readable_format():
                                    clock_info[key] = f"{value} {clock_freq_unit}"
                                if self.logger.is_json_format():
                                    clock_info[key] = {"value" : value,
                                                       "unit" : clock_freq_unit}

                        clocks[clock_name] = clock_info
                    except amdsmi_exception.AmdSmiLibraryException as e:
                        # Handle the case where VCLK1 is not enaled in sysfs on all GPUs
                        if clock_type == amdsmi_interface.AmdSmiClkType.VCLK1:
                            # Check if VCLK0 was retrieved successfully
                            if vlck0_clock_name in clocks:
                                # Since VCLK0 exists, do not error
                                logging.debug("VLCK0 exists, not adding %s clock info to output for gpu %s | %s", clock_name, gpu_id, e.get_error_info())
                                continue
                        else:
                            # Handle all other failed to get clock info
                            clocks[clock_name] = {"clk": "N/A",
                                                  "max_clk": "N/A",
                                                  "min_clk": "N/A",
                                                  "sleep_clk": "N/A"}
                            logging.debug("Failed to get %s clock info for gpu %s | %s", clock_name, gpu_id, e.get_error_info())

                try:
                    gfxclk_lock_status = amdsmi_interface.amdsmi_get_gpu_metrics_info(args.gpu)['gfxclk_lock_status']
                    if gfxclk_lock_status != "N/A":
                        if gfxclk_lock_status:
                            gfxclk_lock_status = "ENABLED"
                        else:
                            gfxclk_lock_status = "DISABLED"
                except amdsmi_exception.AmdSmiLibraryException as e:
                    gfxclk_lock_status = "N/A"
                    logging.debug("Failed to get gfx clock lock status info for gpu %s | %s", gpu_id, e.get_error_info())

                if "gfx" in clocks:
                    if isinstance(clocks['gfx'], dict):
                        clocks['gfx']['clk_locked'] = gfxclk_lock_status
                    else:
                        clocks['gfx'] = {"clk_locked": gfxclk_lock_status}

                values_dict['clock'] = clocks
        if "temperature" in current_platform_args:
            if args.temperature:
                try:
                    temperature_edge_current = amdsmi_interface.amdsmi_get_temp_metric(
                        args.gpu, amdsmi_interface.AmdSmiTemperatureType.EDGE, amdsmi_interface.AmdSmiTemperatureMetric.CURRENT)
                except amdsmi_exception.AmdSmiLibraryException as e:
                    temperature_edge_current = "N/A"
                    logging.debug("Failed to get current edge temperature for gpu %s | %s", gpu_id, e.get_error_info())

                try:
                    temperature_edge_limit = amdsmi_interface.amdsmi_get_temp_metric(
                        args.gpu, amdsmi_interface.AmdSmiTemperatureType.EDGE, amdsmi_interface.AmdSmiTemperatureMetric.CRITICAL)
                except amdsmi_exception.AmdSmiLibraryException as e:
                    temperature_edge_limit = "N/A"
                    logging.debug("Failed to get edge temperature limit for gpu %s | %s", gpu_id, e.get_error_info())

                # If edge limit is reporting 0 then set the current edge temp to N/A
                if temperature_edge_limit == 0:
                    temperature_edge_current = "N/A"

                try:
                    temperature_hotspot_current = amdsmi_interface.amdsmi_get_temp_metric(
                        args.gpu, amdsmi_interface.AmdSmiTemperatureType.HOTSPOT, amdsmi_interface.AmdSmiTemperatureMetric.CURRENT)
                except amdsmi_exception.AmdSmiLibraryException as e:
                    temperature_hotspot_current = "N/A"
                    logging.debug("Failed to get current hotspot temperature for gpu %s | %s", gpu_id, e.get_error_info())

                try:
                    temperature_vram_current = amdsmi_interface.amdsmi_get_temp_metric(
                        args.gpu, amdsmi_interface.AmdSmiTemperatureType.VRAM, amdsmi_interface.AmdSmiTemperatureMetric.CURRENT)
                except amdsmi_exception.AmdSmiLibraryException as e:
                    temperature_vram_current = "N/A"
                    logging.debug("Failed to get current vram temperature for gpu %s | %s", gpu_id, e.get_error_info())

                temperatures = {'edge': temperature_edge_current,
                                'hotspot': temperature_hotspot_current,
                                'mem': temperature_vram_current}

                temp_unit_human_readable = '\N{DEGREE SIGN}C'
                temp_unit_json = 'C'
                for temperature_key, temperature_value in temperatures.items():
                    if 'N/A' not in str(temperature_value):
                        if self.logger.is_human_readable_format():
                            temperatures[temperature_key] = f"{temperature_value} {temp_unit_human_readable}"
                        if self.logger.is_json_format():
                            temperatures[temperature_key] = {"value" : temperature_value,
                                                            "unit" : temp_unit_json}

                values_dict['temperature'] = temperatures
        if "pcie" in current_platform_args:
            if args.pcie:
                pcie_dict = {"width": "N/A",
                             "speed": "N/A",
                             "replay_count" : "N/A",
                             "l0_to_recovery_count" : "N/A",
                             "replay_roll_over_count" : "N/A",
                             "nak_sent_count" : "N/A",
                             "nak_received_count" : "N/A",
                             "current_bandwidth_sent": "N/A",
                             "current_bandwidth_received": "N/A",
                             "max_packet_size": "N/A"}

                try:
                    pcie_link_status = amdsmi_interface.amdsmi_get_pcie_info(args.gpu)

                    if pcie_link_status['pcie_metric']['pcie_speed'] % 1000 != 0:
                        pcie_speed_GTs_value = round(pcie_link_status['pcie_metric']['pcie_speed'] / 1000, 1)
                    else:
                        pcie_speed_GTs_value = round(pcie_link_status['pcie_metric']['pcie_speed'] / 1000)

                    pcie_dict['width'] = pcie_link_status['pcie_metric']['pcie_width']
                    pcie_dict['speed'] = pcie_speed_GTs_value

                    pcie_speed_unit = 'GT/s'
                    if self.logger.is_human_readable_format():
                        pcie_dict['speed'] = f"{pcie_dict['speed']} {pcie_speed_unit}"
                    if self.logger.is_json_format():
                        pcie_dict['speed'] = {"value" : pcie_dict['speed'],
                                              "unit" : pcie_speed_unit}

                except amdsmi_exception.AmdSmiLibraryException as e:
                    logging.debug("Failed to get pcie link status for gpu %s | %s", gpu_id, e.get_error_info())

                try:
                    pci_replay_counter = amdsmi_interface.amdsmi_get_gpu_metrics_info(args.gpu)['pcie_replay_count_acc']
                    if pci_replay_counter == "N/A":
                        # raising exception here to fall back to sysfs
                        raise amdsmi_exception.AmdSmiLibraryException(amdsmi_interface.amdsmi_wrapper.AMDSMI_STATUS_NOT_SUPPORTED)
                    pcie_dict['replay_count'] = pci_replay_counter
                except amdsmi_exception.AmdSmiLibraryException as e:
                    logging.debug("Failed to get pci replay counter for gpu %s | %s", gpu_id, e.get_error_info())
                    logging.debug("Falling back to sysfs pci replay counter for gpu %s | %s", gpu_id, e.get_error_info())
                    try:
                        pci_replay_counter = amdsmi_interface.amdsmi_get_gpu_pci_replay_counter(args.gpu)
                        pcie_dict['replay_count'] = pci_replay_counter
                    except amdsmi_exception.AmdSmiLibraryException as err:
                        pcie_dict['replay_count'] = "N/A"
                        logging.debug("Failed to get sysfs fallback pci replay counter for gpu %s | %s", gpu_id, err.get_error_info())

                try:
                    l0_to_recovery_counter = amdsmi_interface.amdsmi_get_gpu_metrics_info(args.gpu)['pcie_l0_to_recov_count_acc']
                    pcie_dict['l0_to_recovery_count'] = l0_to_recovery_counter
                except amdsmi_exception.AmdSmiLibraryException as e:
                    pcie_dict['l0_to_recovery_count'] = "N/A"
                    logging.debug("Failed to get pcie l0 to recovery counter for gpu %s | %s", gpu_id, e.get_error_info())

                try:
                    pci_replay_rollover_counter = amdsmi_interface.amdsmi_get_gpu_metrics_info(args.gpu)['pcie_replay_rover_count_acc']
                    pcie_dict['replay_roll_over_count'] = pci_replay_rollover_counter
                except amdsmi_exception.AmdSmiLibraryException as e:
                    pcie_dict['replay_roll_over_count'] = "N/A"
                    logging.debug("Failed to get pcie replay rollover counter for gpu %s | %s", gpu_id, e.get_error_info())

                try:
                    gpu_metrics_info = amdsmi_interface.amdsmi_get_gpu_metrics_info(args.gpu)
                    pcie_dict['nak_sent_count'] = gpu_metrics_info['pcie_nak_sent_count_acc']
                    pcie_dict['nak_received_count'] = gpu_metrics_info['pcie_nak_rcvd_count_acc']
                except amdsmi_exception.AmdSmiLibraryException as e:
                    pcie_dict['nak_sent_count'] = "N/A"
                    pcie_dict['nak_received_count'] = "N/A"
                    logging.debug("Failed to get pcie nak info for gpu %s | %s", gpu_id, e.get_error_info())

                try:
                    pcie_bw = amdsmi_interface.amdsmi_get_gpu_pci_throughput(args.gpu)
                    sent = pcie_bw['sent'] * pcie_bw['max_pkt_sz']
                    received = pcie_bw['received'] * pcie_bw['max_pkt_sz']

                    bw_unit = "Mb/s"
                    packet_size_unit = "B"
                    if sent > 0:
                        sent = sent // 1024 // 1024
                    if received > 0:
                        received = received // 1024 // 1024

                    if self.logger.is_human_readable_format():
                        sent = f"{sent} {bw_unit}"
                        received = f"{received} {bw_unit}"
                        pcie_bw['max_pkt_sz'] = f"{pcie_bw['max_pkt_sz']} {packet_size_unit}"
                    if self.logger.is_json_format():
                        sent = {"value" : sent,
                                "unit" : bw_unit}
                        received = {"value" : received,
                                    "unit" : bw_unit}
                        pcie_bw['max_pkt_sz'] = {"value" : pcie_bw['max_pkt_sz'],
                                                 "unit" : packet_size_unit}

                    pcie_dict['current_bandwidth_sent'] = sent
                    pcie_dict['current_bandwidth_received'] = received
                    pcie_dict['max_packet_size'] = pcie_bw['max_pkt_sz']
                except amdsmi_exception.AmdSmiLibraryException as e:
                    logging.debug("Failed to get pcie bandwidth for gpu %s | %s", gpu_id, e.get_error_info())

                values_dict['pcie'] = pcie_dict
        if "ecc" in current_platform_args:
            if args.ecc:
                ecc_count = {}
                try:
                    ecc_count = amdsmi_interface.amdsmi_get_gpu_total_ecc_count(args.gpu)
                    ecc_count['total_correctable_count'] = ecc_count.pop('correctable_count')
                    ecc_count['total_uncorrectable_count'] = ecc_count.pop('uncorrectable_count')
                except amdsmi_exception.AmdSmiLibraryException as e:
                    ecc_count['total_correctable_count'] = "N/A"
                    ecc_count['total_uncorrectable_count'] = "N/A"
                    ecc_count['cache_correctable_count'] = "N/A"
                    ecc_count['cache_uncorrectable_count'] = "N/A"
                    logging.debug("Failed to get total ecc count for gpu %s | %s", gpu_id, e.get_error_info())

                if ecc_count['total_correctable_count'] != "N/A":
                    # Get the UMC error count for getting total cache correctable errors
                    umc_block = amdsmi_interface.AmdSmiGpuBlock['UMC']
                    try:
                        umc_count = amdsmi_interface.amdsmi_get_gpu_ecc_count(args.gpu, umc_block)
                        ecc_count['cache_correctable_count'] = ecc_count['total_correctable_count'] - umc_count['correctable_count']
                        ecc_count['cache_uncorrectable_count'] = ecc_count['total_uncorrectable_count'] - umc_count['uncorrectable_count']
                    except amdsmi_exception.AmdSmiLibraryException as e:
                        ecc_count['cache_correctable_count'] = "N/A"
                        ecc_count['cache_uncorrectable_count'] = "N/A"
                        logging.debug("Failed to get cache ecc count for gpu %s at block %s | %s", gpu_id, umc_block, e.get_error_info())

                values_dict['ecc'] = ecc_count
        if "ecc_blocks" in current_platform_args:
            if args.ecc_blocks:
                ecc_dict = {}
                uncountable_blocks = ["ATHUB", "DF", "SMN", "SEM", "MP0", "MP1", "FUSE"]
                try:
                    ras_states = amdsmi_interface.amdsmi_get_gpu_ras_block_features_enabled(args.gpu)
                    for state in ras_states:
                        if state['status'] == amdsmi_interface.AmdSmiRasErrState.ENABLED.name:
                            gpu_block = amdsmi_interface.AmdSmiGpuBlock[state['block']]
                            # if the blocks are uncountable do not add them at all.
                            if gpu_block.name not in uncountable_blocks:
                                try:
                                    ecc_count = amdsmi_interface.amdsmi_get_gpu_ecc_count(args.gpu, gpu_block)
                                    ecc_dict[state['block']] = {'correctable_count' : ecc_count['correctable_count'],
                                                                'uncorrectable_count' : ecc_count['uncorrectable_count']}
                                except amdsmi_exception.AmdSmiLibraryException as e:
                                    ecc_dict[state['block']] = {'correctable_count' : "N/A",
                                                                'uncorrectable_count' : "N/A"}
                                    logging.debug("Failed to get ecc count for gpu %s at block %s | %s", gpu_id, gpu_block, e.get_error_info())

                    values_dict['ecc_blocks'] = ecc_dict
                except amdsmi_exception.AmdSmiLibraryException as e:
                    values_dict['ecc_blocks'] = "N/A"
                    logging.debug("Failed to get ecc block features for gpu %s | %s", gpu_id, e.get_error_info())
        if "fan" in current_platform_args:
            if args.fan:
                fan_dict = {"speed" : "N/A",
                            "max" : "N/A",
                            "rpm" : "N/A",
                            "usage" : "N/A"}

                try:
                    fan_speed = amdsmi_interface.amdsmi_get_gpu_fan_speed(args.gpu, 0)
                    fan_dict["speed"] = fan_speed
                except amdsmi_exception.AmdSmiLibraryException as e:
                    logging.debug("Failed to get fan speed for gpu %s | %s", args.gpu, e.get_error_info())

                try:
                    fan_max = amdsmi_interface.amdsmi_get_gpu_fan_speed_max(args.gpu, 0)
                    fan_usage = "N/A"
                    if fan_max > 0 and fan_dict["speed"] != "N/A":
                        fan_usage = round((float(fan_speed) / float(fan_max)) * 100, 2)
                        fan_usage_unit = '%'
                        if self.logger.is_human_readable_format():
                            fan_usage = f"{fan_usage} {fan_usage_unit}"
                        if self.logger.is_json_format():
                            fan_usage = {"value" : fan_usage,
                                         "unit" : fan_usage_unit}
                    fan_dict["max"] = fan_max
                    fan_dict["usage"] = fan_usage
                except amdsmi_exception.AmdSmiLibraryException as e:
                    logging.debug("Failed to get fan max speed for gpu %s | %s", args.gpu, e.get_error_info())

                try:
                    fan_rpm = amdsmi_interface.amdsmi_get_gpu_fan_rpms(args.gpu, 0)
                    fan_dict["rpm"] = fan_rpm
                except amdsmi_exception.AmdSmiLibraryException as e:
                    logging.debug("Failed to get fan rpms for gpu %s | %s", args.gpu, e.get_error_info())

                values_dict["fan"] = fan_dict
        if "voltage_curve" in current_platform_args:
            if args.voltage_curve:
                try:
                    od_volt = amdsmi_interface.amdsmi_get_gpu_od_volt_info(args.gpu)

                    voltage_point_dict = {}

                    for point in range(3):
                        if isinstance(od_volt, dict):
                            frequency = int(od_volt["curve.vc_points"][point].frequency / 1000000)
                            voltage = int(od_volt["curve.vc_points"][point].voltage)
                        else:
                            frequency = 0
                            voltage = 0
                        voltage_point_dict[f'voltage_point_{point}'] = f"{frequency} Mhz {voltage} mV"

                    values_dict['voltage_curve'] = voltage_point_dict
                except amdsmi_exception.AmdSmiLibraryException as e:
                    values_dict['voltage_curve'] = "N/A"
                    logging.debug("Failed to get voltage curve for gpu %s | %s", gpu_id, e.get_error_info())
        if "overdrive" in current_platform_args:
            if args.overdrive:
                try:
                    overdrive_level = amdsmi_interface.amdsmi_get_gpu_overdrive_level(args.gpu)

                    od_unit = '%'
                    if self.logger.is_human_readable_format():
                        overdrive_level = f"{overdrive_level} {od_unit}"
                    if self.logger.is_json_format():
                        overdrive_level = {"value" : overdrive_level,
                                           "unit" : od_unit}

                    values_dict['overdrive'] = overdrive_level
                except amdsmi_exception.AmdSmiLibraryException as e:
                    values_dict['overdrive'] = "N/A"
                    logging.debug("Failed to get overdrive level for gpu %s | %s", gpu_id, e.get_error_info())
        if "perf_level" in current_platform_args:
            if args.perf_level:
                try:
                    perf_level = amdsmi_interface.amdsmi_get_gpu_perf_level(args.gpu)
                    values_dict['perf_level'] = perf_level
                except amdsmi_exception.AmdSmiLibraryException as e:
                    values_dict['perf_level'] = "N/A"
                    logging.debug("Failed to get perf level for gpu %s | %s", gpu_id, e.get_error_info())
        if "xgmi_err" in current_platform_args:
            if args.xgmi_err:
                try:
                    xgmi_err_status = amdsmi_interface.amdsmi_gpu_xgmi_error_status(args.gpu)
                    values_dict['xgmi_err'] = amdsmi_interface.amdsmi_wrapper.amdsmi_xgmi_status_t__enumvalues[xgmi_err_status]
                except amdsmi_exception.AmdSmiLibraryException as e:
                    values_dict['xgmi_err'] = "N/A"
                    logging.debug("Failed to get xgmi error status for gpu %s | %s", gpu_id, e.get_error_info())
        if "energy" in current_platform_args:
            if args.energy:
                try:
                    energy_dict = amdsmi_interface.amdsmi_get_energy_count(args.gpu)

                    energy = energy_dict['power'] * round(energy_dict['counter_resolution'], 1)
                    energy /= 1000000
                    energy = round(energy, 3)

                    energy_unit = 'J'
                    if self.logger.is_human_readable_format():
                        energy = f"{energy} {energy_unit}"
                    if self.logger.is_json_format():
                        energy = {"value" : energy,
                                  "unit" : energy_unit}

                    values_dict['energy'] = {"total_energy_consumption" : energy}
                except amdsmi_interface.AmdSmiLibraryException as e:
                    values_dict['energy'] = "N/A"
                    logging.debug("Failed to get energy usage for gpu %s | %s", args.gpu, e.get_error_info())
        if "mem_usage" in current_platform_args:
            if args.mem_usage:
                memory_usage = {'total_vram': "N/A",
                                'used_vram': "N/A",
                                'free_vram': "N/A",
                                'total_visible_vram': "N/A",
                                'used_visible_vram': "N/A",
                                'free_visible_vram': "N/A",
                                'total_gtt': "N/A",
                                'used_gtt': "N/A",
                                'free_gtt': "N/A"}

                # Total VRAM
                try:
                    total_vram = amdsmi_interface.amdsmi_get_gpu_memory_total(args.gpu, amdsmi_interface.AmdSmiMemoryType.VRAM)
                    memory_usage['total_vram'] = total_vram // (1024*1024)
                except amdsmi_exception.AmdSmiLibraryException as e:
                    logging.debug("Failed to get total VRAM memory for gpu %s | %s", gpu_id, e.get_error_info())

                try:
                    total_visible_vram = amdsmi_interface.amdsmi_get_gpu_memory_total(args.gpu, amdsmi_interface.AmdSmiMemoryType.VIS_VRAM)
                    memory_usage['total_visible_vram'] = total_visible_vram // (1024*1024)
                except amdsmi_exception.AmdSmiLibraryException as e:
                    logging.debug("Failed to get total VIS VRAM memory for gpu %s | %s", gpu_id, e.get_error_info())

                try:
                    total_gtt = amdsmi_interface.amdsmi_get_gpu_memory_total(args.gpu, amdsmi_interface.AmdSmiMemoryType.GTT)
                    memory_usage['total_gtt'] = total_gtt // (1024*1024)
                except amdsmi_exception.AmdSmiLibraryException as e:
                    logging.debug("Failed to get total GTT memory for gpu %s | %s", gpu_id, e.get_error_info())

                # Used VRAM
                try:
                    used_vram = amdsmi_interface.amdsmi_get_gpu_memory_usage(args.gpu, amdsmi_interface.AmdSmiMemoryType.VRAM)
                    memory_usage['used_vram'] = used_vram // (1024*1024)

                except amdsmi_exception.AmdSmiLibraryException as e:
                    logging.debug("Failed to get used VRAM memory for gpu %s | %s", gpu_id, e.get_error_info())

                try:
                    used_visible_vram = amdsmi_interface.amdsmi_get_gpu_memory_usage(args.gpu, amdsmi_interface.AmdSmiMemoryType.VIS_VRAM)
                    memory_usage['used_visible_vram'] = used_visible_vram // (1024*1024)
                except amdsmi_exception.AmdSmiLibraryException as e:
                    logging.debug("Failed to get used VIS VRAM memory for gpu %s | %s", gpu_id, e.get_error_info())

                try:
                    used_gtt = amdsmi_interface.amdsmi_get_gpu_memory_usage(args.gpu, amdsmi_interface.AmdSmiMemoryType.GTT)
                    memory_usage['used_gtt'] = used_gtt // (1024*1024)
                except amdsmi_exception.AmdSmiLibraryException as e:
                    logging.debug("Failed to get used GTT memory for gpu %s | %s", gpu_id, e.get_error_info())

                # Free VRAM
                if memory_usage['total_vram'] != "N/A" and memory_usage['used_vram'] != "N/A":
                    memory_usage['free_vram'] = memory_usage['total_vram'] - memory_usage['used_vram']

                if memory_usage['total_visible_vram'] != "N/A" and memory_usage['used_visible_vram'] != "N/A":
                    memory_usage['free_visible_vram'] = memory_usage['total_visible_vram'] - memory_usage['used_visible_vram']

                if memory_usage['total_gtt'] != "N/A" and memory_usage['used_gtt'] != "N/A":
                    memory_usage['free_gtt'] = memory_usage['total_gtt'] - memory_usage['used_gtt']

                memory_unit = 'MB'
                for key, value in memory_usage.items():
                    if value != "N/A":
                        if self.logger.is_human_readable_format():
                            memory_usage[key] = f"{value} {memory_unit}"
                        if self.logger.is_json_format():
                            memory_usage[key] = {"value" : value,
                                                "unit" : memory_unit}

                values_dict['mem_usage'] = memory_usage

        # Store timestamp first if watching_output is enabled
        if watching_output:
            self.logger.store_output(args.gpu, 'timestamp', int(time.time()))
        self.logger.store_output(args.gpu, 'values', values_dict)

        if multiple_devices:
            self.logger.store_multiple_device_output()
            return # Skip printing when there are multiple devices

        self.logger.print_output(watching_output=watching_output)

        if watching_output: # End of single gpu add to watch_output
            self.logger.store_watch_output(multiple_device_enabled=False)


    def metric_cpu(self, args, multiple_devices=False, cpu=None, cpu_power_metrics=None, cpu_prochot=None,
                   cpu_freq_metrics=None, cpu_c0_res=None, cpu_lclk_dpm_level=None,
                   cpu_pwr_svi_telemtry_rails=None, cpu_io_bandwidth=None, cpu_xgmi_bandwidth=None,
                   cpu_metrics_ver=None, cpu_metrics_table=None, cpu_socket_energy=None,
                   cpu_ddr_bandwidth=None, cpu_temp=None, cpu_dimm_temp_range_rate=None,
                   cpu_dimm_pow_consumption=None, cpu_dimm_thermal_sensor=None):
        """Get Metric information for target cpu

        Args:
            args (Namespace): Namespace containing the parsed CLI args
            multiple_devices (bool, optional): True if checking for multiple devices. Defaults to False.
            cpu (cpu_handle, optional): device_handle for target device. Defaults to None.
            cpu_power_metrics (bool, optional): Value override for args.cpu_power_metrics. Defaults to None
            cpu_prochot (bool, optional): Value override for args.cpu_prochot. Defaults to None.
            cpu_freq_metrics (bool, optional): Value override for args.cpu_freq_metrics. Defaults to None.
            cpu_c0_res (bool, optional): Value override for args.cpu_c0_res. Defaults to None
            cpu_lclk_dpm_level (list, optional): Value override for args.cpu_lclk_dpm_level. Defaults to None
            cpu_pwr_svi_telemtry_rails (list, optional): value override for args.cpu_pwr_svi_telemtry_rails. Defaults to None
            cpu_io_bandwidth (list, optional): value override for args.cpu_io_bandwidth. Defaults to None
            cpu_xgmi_bandwidth (list, optional): value override for args.cpu_xgmi_bandwidth. Defaults to None
            cpu_metrics_ver (bool, optional): Value override for args.cpu_metrics_ver. Defaults to None
            cpu_metrics_table (bool, optional): Value override for args.cpu_metrics_table. Defaults to None
            cpu_socket_energy (bool, optional): Value override for args.cpu_socket_energy. Defaults to None
            cpu_ddr_bandwidth (bool, optional): Value override for args.cpu_ddr_bandwidth. Defaults to None
            cpu_temp (bool, optional): Value override for args.cpu_temp. Defaults to None
            cpu_dimm_temp_range_rate (list, optional): Dimm address. Value override for args.cpu_dimm_temp_range_rate. Defaults to None
            cpu_dimm_pow_consumption (list, optional): Dimm address. Value override for args.cpu_dimm_pow_consumption. Defaults to None
            cpu_dimm_thermal_sensor (list, optional): Dimm address. Value override for args.cpu_dimm_thermal_sensor. Defaults to None

        Returns:
            None: Print output via AMDSMILogger to destination
        """

        if cpu:
            args.cpu = cpu
        if cpu_power_metrics:
            args.cpu_power_metrics = cpu_power_metrics
        if cpu_prochot:
            args.cpu_prochot = cpu_prochot
        if cpu_freq_metrics:
            args.cpu_freq_metrics = cpu_freq_metrics
        if cpu_c0_res:
            args.cpu_c0_res = cpu_c0_res
        if cpu_lclk_dpm_level:
            args.cpu_lclk_dpm_level = cpu_lclk_dpm_level
        if cpu_pwr_svi_telemtry_rails:
            args.cpu_pwr_svi_telemtry_rails = cpu_pwr_svi_telemtry_rails
        if cpu_io_bandwidth:
            args.cpu_io_bandwidth = cpu_io_bandwidth
        if cpu_xgmi_bandwidth:
            args.cpu_xgmi_bandwidth = cpu_xgmi_bandwidth
        if cpu_metrics_ver:
            args.cpu_metrics_ver = cpu_metrics_ver
        if cpu_metrics_table:
            args.cpu_metrics_table = cpu_metrics_table
        if cpu_socket_energy:
            args.cpu_socket_energy = cpu_socket_energy
        if cpu_ddr_bandwidth:
            args.cpu_ddr_bandwidth = cpu_ddr_bandwidth
        if cpu_temp:
            args.cpu_temp = cpu_temp
        if cpu_dimm_temp_range_rate:
            args.cpu_dimm_temp_range_rate = cpu_dimm_temp_range_rate
        if cpu_dimm_pow_consumption:
            args.cpu_dimm_pow_consumption = cpu_dimm_pow_consumption
        if cpu_dimm_thermal_sensor:
            args.cpu_dimm_thermal_sensor = cpu_dimm_thermal_sensor

        #store cpu args that are applicable to the current platform
        curr_platform_cpu_args = ["cpu_power_metrics", "cpu_prochot", "cpu_freq_metrics",
                                  "cpu_c0_res", "cpu_lclk_dpm_level", "cpu_pwr_svi_telemtry_rails",
                                  "cpu_io_bandwidth", "cpu_xgmi_bandwidth", "cpu_metrics_ver",
                                  "cpu_metrics_table", "cpu_socket_energy", "cpu_ddr_bandwidth",
                                  "cpu_temp", "cpu_dimm_temp_range_rate", "cpu_dimm_pow_consumption",
                                  "cpu_dimm_thermal_sensor"]
        curr_platform_cpu_values = [args.cpu_power_metrics, args.cpu_prochot, args.cpu_freq_metrics,
                                    args.cpu_c0_res, args.cpu_lclk_dpm_level, args.cpu_pwr_svi_telemtry_rails,
                                    args.cpu_io_bandwidth, args.cpu_xgmi_bandwidth, args.cpu_metrics_ver,
                                    args.cpu_metrics_table, args.cpu_socket_energy, args.cpu_ddr_bandwidth,
                                    args.cpu_temp, args.cpu_dimm_temp_range_rate, args.cpu_dimm_pow_consumption,
                                    args.cpu_dimm_thermal_sensor]

        # Handle No CPU passed (fall back as this should be defined in metric())
        if args.cpu == None:
            args.cpu = self.cpu_handles

        if not any(curr_platform_cpu_values):
            for arg in curr_platform_cpu_args:
                if arg not in("cpu_lclk_dpm_level", "cpu_io_bandwidth", "cpu_xgmi_bandwidth",
                              "cpu_dimm_temp_range_rate", "cpu_dimm_pow_consumption", "cpu_dimm_thermal_sensor"):
                    setattr(args, arg, True)

        handled_multiple_cpus, device_handle = self.helpers.handle_cpus(args,
                                                                        self.logger,
                                                                        self.metric_cpu)
        if handled_multiple_cpus:
            return # This function is recursive
        args.cpu = device_handle
        # get cpu id for logging
        cpu_id = self.helpers.get_cpu_id_from_device_handle(args.cpu)
        logging.debug(f"Metric Arg information for CPU {cpu_id} on {self.helpers.os_info()}")

        static_dict = {}
        if args.cpu_power_metrics:
            static_dict["power_metrics"] = {}
            try:
                soc_pow = amdsmi_interface.amdsmi_get_cpu_socket_power(args.cpu)
                static_dict["power_metrics"]["socket power"] = soc_pow
            except amdsmi_exception.AmdSmiLibraryException as e:
                static_dict["power_metrics"]["socket power"] = "N/A"
                logging.debug("Failed to get socket power for cpu %s | %s", cpu_id, e.get_error_info())

            try:
                soc_pwr_limit = amdsmi_interface.amdsmi_get_cpu_socket_power_cap(args.cpu)
                static_dict["power_metrics"]["socket power limit"] = soc_pwr_limit
            except amdsmi_exception.AmdSmiLibraryException as e:
                static_dict["power_metrics"]["socket power limit"] = "N/A"
                logging.debug("Failed to get socket power limit for cpu %s | %s", cpu_id, e.get_error_info())

            try:
                soc_max_pwr_limit = amdsmi_interface.amdsmi_get_cpu_socket_power_cap_max(args.cpu)
                static_dict["power_metrics"]["socket max power limit"] = soc_max_pwr_limit
            except amdsmi_exception.AmdSmiLibraryException as e:
                static_dict["power_metrics"]["socket max power limit"] = "N/A"
                logging.debug("Failed to get max socket power limit for cpu %s | %s", cpu_id, e.get_error_info())
        if args.cpu_prochot:
            static_dict["prochot"] = {}
            try:
                proc_status = amdsmi_interface.amdsmi_get_cpu_prochot_status(args.cpu)
                static_dict["prochot"]["prochot_status"] = proc_status
            except amdsmi_exception.AmdSmiLibraryException as e:
                static_dict["prochot"]["prochot_status"] = "N/A"
                logging.debug("Failed to get prochot status for cpu %s | %s", cpu_id, e.get_error_info())
        if args.cpu_freq_metrics:
            static_dict["freq_metrics"] = {}
            try:
                fclk_mclk = amdsmi_interface.amdsmi_get_cpu_fclk_mclk(args.cpu)
                static_dict["freq_metrics"]["fclkmemclk"] = fclk_mclk
            except amdsmi_exception.AmdSmiLibraryException as e:
                static_dict["freq_metrics"]["fclkmemclk"] = "N/A"
                logging.debug("Failed to get current fclkmemclk freq for cpu %s | %s", cpu_id, e.get_error_info())

            try:
                cclk_freq = amdsmi_interface.amdsmi_get_cpu_cclk_limit(args.cpu)
                static_dict["freq_metrics"]["cclkfreqlimit"] = cclk_freq
            except amdsmi_exception.AmdSmiLibraryException as e:
                static_dict["freq_metrics"]["cclkfreqlimit"] = "N/A"
                logging.debug("Failed to get current cclk freq for cpu %s | %s", cpu_id, e.get_error_info())

            try:
                soc_cur_freq_limit = amdsmi_interface.amdsmi_get_cpu_socket_current_active_freq_limit(args.cpu)
                static_dict["freq_metrics"]["soc_current_active_freq_limit"] = soc_cur_freq_limit
            except amdsmi_exception.AmdSmiLibraryException as e:
                static_dict["freq_metrics"]["soc_current_active_freq_limit"] = "N/A"
                logging.debug("Failed to get socket current freq limit for cpu %s | %s", cpu_id, e.get_error_info())

            try:
                soc_freq_range = amdsmi_interface.amdsmi_get_cpu_socket_freq_range(args.cpu)
                static_dict["freq_metrics"]["soc_freq_range"] = soc_freq_range
            except amdsmi_exception.AmdSmiLibraryException as e:
                static_dict["freq_metrics"]["soc_freq_range"] = "N/A"
                logging.debug("Failed to get socket freq range for cpu %s | %s", cpu_id, e.get_error_info())
        if args.cpu_c0_res:
            static_dict["c0_residency"] = {}
            try:
                residency = amdsmi_interface.amdsmi_get_cpu_socket_c0_residency(args.cpu)
                static_dict["c0_residency"]["residency"] = residency
            except amdsmi_exception.AmdSmiLibraryException as e:
                static_dict["c0_residency"]["residency"] = "N/A"
                logging.debug("Failed to get C0 residency for cpu %s | %s", cpu_id, e.get_error_info())
        if args.cpu_lclk_dpm_level:
            static_dict["socket_dpm"] = {}
            try:
                dpm_val = amdsmi_interface.amdsmi_get_cpu_socket_lclk_dpm_level(args.cpu,
                                                                                args.cpu_lclk_dpm_level[0][0])
                static_dict["socket_dpm"]["dpml_level_range"] = dpm_val
            except amdsmi_exception.AmdSmiLibraryException as e:
                static_dict["socket_dpm"]["dpml_level_range"] = "N/A"
                logging.debug("Failed to get socket dpm level range for cpu %s | %s", cpu_id, e.get_error_info())
        if args.cpu_pwr_svi_telemtry_rails:
            static_dict["svi_telemetry_all_rails"] = {}
            try:
                power = amdsmi_interface.amdsmi_get_cpu_pwr_svi_telemetry_all_rails(args.cpu)
                static_dict["svi_telemetry_all_rails"]["power"] = power
            except amdsmi_exception.AmdSmiLibraryException as e:
                static_dict["c0_residency"]["residency"] = "N/A"
                logging.debug("Failed to get svi telemetry all rails for cpu %s | %s", cpu_id, e.get_error_info())
        if args.cpu_io_bandwidth:
            static_dict["io_bandwidth"] = {}
            try:
                bandwidth = amdsmi_interface.amdsmi_get_cpu_current_io_bandwidth(args.cpu,
                                                                                    int(args.cpu_io_bandwidth[0][0]),
                                                                                    args.cpu_io_bandwidth[0][1])
                static_dict["io_bandwidth"]["band_width"] = bandwidth
            except amdsmi_exception.AmdSmiLibraryException as e:
                static_dict["io_bandwidth"]["band_width"] = "N/A"
                logging.debug("Failed to get io bandwidth for cpu %s | %s", cpu_id, e.get_error_info())
        if args.cpu_xgmi_bandwidth:
            static_dict["xgmi_bandwidth"] = {}
            try:
                bandwidth = amdsmi_interface.amdsmi_get_cpu_current_xgmi_bw(args.cpu,
                                                                            int(args.cpu_xgmi_bandwidth[0][0]),
                                                                            args.cpu_xgmi_bandwidth[0][1])
                static_dict["xgmi_bandwidth"]["band_width"] = bandwidth
            except amdsmi_exception.AmdSmiLibraryException as e:
                static_dict["xgmi_bandwidth"]["band_width"] = "N/A"
                logging.debug("Failed to get xgmi bandwidth for cpu %s | %s", cpu_id, e.get_error_info())
        if args.cpu_metrics_ver:
            static_dict["metric_version"] = {}
            try:
                version = amdsmi_interface.amdsmi_get_hsmp_metrics_table_version(args.cpu)
                static_dict["metric_version"]["version"] = version
            except amdsmi_exception.AmdSmiLibraryException as e:
                static_dict["metric_version"]["version"] = "N/A"
                logging.debug("Failed to get metrics table version for cpu %s | %s", cpu_id, e.get_error_info())
        if args.cpu_metrics_table:
            static_dict["metrics_table"] = {}
            try:
                cpu_fam = amdsmi_interface.amdsmi_get_cpu_family()
                static_dict["metrics_table"]["cpu_family"] = cpu_fam
            except amdsmi_exception.AmdSmiLibraryException as e:
                static_dict["metrics_table"]["cpu_family"] = "N/A"
                logging.debug("Failed to get cpu family | %s", e.get_error_info())
            try:
                cpu_mod = amdsmi_interface.amdsmi_get_cpu_model()
                static_dict["metrics_table"]["cpu_model"] = cpu_mod
            except amdsmi_exception.AmdSmiLibraryException as e:
                static_dict["metrics_table"]["cpu_model"] = "N/A"
                logging.debug("Failed to get cpu model | %s", e.get_error_info())
            try:
                cpu_metrics_table = amdsmi_interface.amdsmi_get_hsmp_metrics_table(args.cpu)
                static_dict["metrics_table"]["response"] = cpu_metrics_table
            except amdsmi_exception.AmdSmiLibraryException as e:
                static_dict["metrics_table"]["response"] = "N/A"
                logging.debug("Failed to get metrics table for cpu %s | %s", cpu_id, e.get_error_info())
        if args.cpu_socket_energy:
            static_dict["socket_energy"] = {}
            try:
                energy = amdsmi_interface.amdsmi_get_cpu_socket_energy(args.cpu)
                static_dict["socket_energy"]["response"] = energy
            except amdsmi_exception.AmdSmiLibraryException as e:
                static_dict["socket_energy"]["response"] = "N/A"
                logging.debug("Failed to get socket energy for cpu %s | %s", cpu_id, e.get_error_info())
        if args.cpu_ddr_bandwidth:
            static_dict["ddr_bandwidth"] = {}
            try:
                resp = amdsmi_interface.amdsmi_get_cpu_ddr_bw(args.cpu)
                static_dict["ddr_bandwidth"]["response"] = resp
            except amdsmi_exception.AmdSmiLibraryException as e:
                static_dict["ddr_bandwidth"]["response"] = "N/A"
                logging.debug("Failed to get ddr bandwdith for cpu %s | %s", cpu_id, e.get_error_info())
        if args.cpu_temp:
            static_dict["cpu_temp"] = {}
            try:
                resp = amdsmi_interface.amdsmi_get_cpu_socket_temperature(args.cpu)
                static_dict["cpu_temp"]["response"] = resp
            except amdsmi_exception.AmdSmiLibraryException as e:
                static_dict["cpu_temp"]["response"] = "N/A"
                logging.debug("Failed to get cpu temperature for cpu %s | %s", cpu_id, e.get_error_info())
        if args.cpu_dimm_temp_range_rate:
            static_dict["dimm_temp_range_rate"] = {}
            try:
                resp = amdsmi_interface.amdsmi_get_cpu_dimm_temp_range_and_refresh_rate(args.cpu, args.cpu_dimm_temp_range_rate[0][0])
                static_dict["dimm_temp_range_rate"]["response"] = resp
            except amdsmi_exception.AmdSmiLibraryException as e:
                static_dict["dimm_temp_range_rate"]["response"] = "N/A"
                logging.debug("Failed to get dimm temperature range and refresh rate for cpu %s | %s", cpu_id, e.get_error_info())
        if args.cpu_dimm_pow_consumption:
            static_dict["dimm_pow_consumption"] = {}
            try:
                resp = amdsmi_interface.amdsmi_get_cpu_dimm_power_consumption(args.cpu, args.cpu_dimm_pow_consumption[0][0])
                static_dict["dimm_pow_consumption"]["response"] = resp
            except amdsmi_exception.AmdSmiLibraryException as e:
                static_dict["dimm_pow_consumption"]["response"] = "N/A"
                logging.debug("Failed to get dimm temperature range and refresh rate for cpu %s | %s", cpu_id, e.get_error_info())
        if args.cpu_dimm_thermal_sensor:
            static_dict["dimm_thermal_sensor"] = {}
            try:
                resp = amdsmi_interface.amdsmi_get_cpu_dimm_thermal_sensor(args.cpu, args.cpu_dimm_thermal_sensor[0][0])
                static_dict["dimm_thermal_sensor"]["response"] = resp
            except amdsmi_exception.AmdSmiLibraryException as e:
                static_dict["dimm_thermal_sensor"]["response"] = "N/A"
                logging.debug("Failed to get dimm temperature range and refresh rate for cpu %s | %s", cpu_id, e.get_error_info())

        multiple_devices_csv_override = False
        self.logger.store_cpu_output(args.cpu, 'values', static_dict)
        if multiple_devices:
            self.logger.store_multiple_device_output()
            return # Skip printing when there are multiple devices
        self.logger.print_output(multiple_device_enabled=multiple_devices_csv_override)


    def metric_core(self, args, multiple_devices=False, core=None, core_boost_limit=None,
                    core_curr_active_freq_core_limit=None, core_energy=None):
        """Get Static information for target core

        Args:
            args (Namespace): Namespace containing the parsed CLI args
            multiple_devices (bool, optional): True if checking for multiple devices. Defaults to False.
            core (device_handle, optional): device_handle for target core. Defaults to None.
            core_boost_limit (bool, optional): Value override for args.core_boost_limit. Defaults to None
            core_curr_active_freq_core_limit (bool, optional): Value override for args.core_curr_active_freq_core_limit. Defaults to None
            core_energy (bool, optional): Value override for args.core_energy. Defaults to None
        Returns:
            None: Print output via AMDSMILogger to destination
        """
        if core:
            args.core = core
        if core_boost_limit:
            args.core_boost_limit = core_boost_limit
        if core_curr_active_freq_core_limit:
            args.core_curr_active_freq_core_limit = core_curr_active_freq_core_limit
        if core_energy:
            args.core_energy = core_energy

        #store core args that are applicable to the current platform
        curr_platform_core_args = ["core_boost_limit", "core_curr_active_freq_core_limit", "core_energy"]
        curr_platform_core_values = [args.core_boost_limit, args.core_curr_active_freq_core_limit, args.core_energy]

        # Handle No cores passed
        if args.core == None:
            args.core = self.core_handles

        if not any(curr_platform_core_values):
            for arg in curr_platform_core_args:
                setattr(args, arg, True)

        handled_multiple_cores, device_handle = self.helpers.handle_cores(args,
                                                                        self.logger,
                                                                        self.metric_core)
        if handled_multiple_cores:
            return # This function is recursive
        args.core = device_handle
        # get core id for logging
        core_id = self.helpers.get_core_id_from_device_handle(args.core)
        logging.debug(f"Static Arg information for Core {core_id} on {self.helpers.os_info()}")

        static_dict = {}
        if args.core_boost_limit:
            static_dict["boost_limit"] ={}

            try:
                core_boost_limit = amdsmi_interface.amdsmi_get_cpu_core_boostlimit(args.core)
                static_dict["boost_limit"]["value"] = core_boost_limit
            except amdsmi_exception.AmdSmiLibraryException as e:
                static_dict["boost_limit"]["value"] = "N/A"
                logging.debug("Failed to get core boost limit for core %s | %s", core_id, e.get_error_info())
        if args.core_curr_active_freq_core_limit:
            static_dict["curr_active_freq_core_limit"] = {}

            try:
                freq = amdsmi_interface.amdsmi_get_cpu_core_current_freq_limit(args.core)
                static_dict["curr_active_freq_core_limit"]["value"] = freq
            except amdsmi_exception.AmdSmiLibraryException as e:
                static_dict["curr_active_freq_core_limit"]["value"] = "N/A"
                logging.debug("Failed to get current active frequency core for core %s | %s", core_id, e.get_error_info())
        if args.core_energy:
            static_dict["core_energy"] ={}
            try:
                energy = amdsmi_interface.amdsmi_get_cpu_core_energy(args.core)
                static_dict["core_energy"]["value"] = energy
            except amdsmi_exception.AmdSmiLibraryException as e:
                static_dict["core_energy"]["value"] = "N/A"
                logging.debug("Failed to get core energy for core %s | %s", core_id, e.get_error_info())

        multiple_devices_csv_override = False
        self.logger.store_core_output(args.core, 'values', static_dict)
        if multiple_devices:
            self.logger.store_multiple_device_output()
            return # Skip printing when there are multiple devices
        self.logger.print_output(multiple_device_enabled=multiple_devices_csv_override)


    def metric(self, args, multiple_devices=False, watching_output=False, gpu=None,
                usage=None, watch=None, watch_time=None, iterations=None, power=None,
                clock=None, temperature=None, ecc=None, ecc_blocks=None, pcie=None,
                fan=None, voltage_curve=None, overdrive=None, perf_level=None,
                xgmi_err=None, energy=None, mem_usage=None, schedule=None,
                guard=None, guest_data=None, fb_usage=None, xgmi=None,
                cpu=None, cpu_power_metrics=None, cpu_prochot=None, cpu_freq_metrics=None,
                cpu_c0_res=None, cpu_lclk_dpm_level=None, cpu_pwr_svi_telemtry_rails=None,
                cpu_io_bandwidth=None, cpu_xgmi_bandwidth=None, cpu_metrics_ver=None,
                cpu_metrics_table=None, cpu_socket_energy=None, cpu_ddr_bandwidth=None,
                cpu_temp=None, cpu_dimm_temp_range_rate=None, cpu_dimm_pow_consumption=None,
                cpu_dimm_thermal_sensor=None,
                core=None, core_boost_limit=None, core_curr_active_freq_core_limit=None,
                core_energy=None):
        """Get Metric information for target gpu

        Args:
            args (Namespace): Namespace containing the parsed CLI args
            multiple_devices (bool, optional): True if checking for multiple devices. Defaults to False.
            watching_output (bool, optional): True if watch argument has been set. Defaults to False.
            gpu (device_handle, optional): device_handle for target device. Defaults to None.
            usage (bool, optional): Value override for args.usage. Defaults to None.
            watch (Positive int, optional): Value override for args.watch. Defaults to None.
            watch_time (Positive int, optional): Value override for args.watch_time. Defaults to None.
            iterations (Positive int, optional): Value override for args.iterations. Defaults to None.
            power (bool, optional): Value override for args.power. Defaults to None.
            clock (bool, optional): Value override for args.clock. Defaults to None.
            temperature (bool, optional): Value override for args.temperature. Defaults to None.
            ecc (bool, optional): Value override for args.ecc. Defaults to None.
            ecc_blocks (bool, optional): Value override for args.ecc. Defaults to None.
            pcie (bool, optional): Value override for args.pcie. Defaults to None.
            fan (bool, optional): Value override for args.fan. Defaults to None.
            voltage_curve (bool, optional): Value override for args.voltage_curve. Defaults to None.
            overdrive (bool, optional): Value override for args.overdrive. Defaults to None.
            perf_level (bool, optional): Value override for args.perf_level. Defaults to None.
            xgmi_err (bool, optional): Value override for args.xgmi_err. Defaults to None.
            energy (bool, optional): Value override for args.energy. Defaults to None.
            mem_usage (bool, optional): Value override for args.mem_usage. Defaults to None.
            schedule (bool, optional): Value override for args.schedule. Defaults to None.
            guard (bool, optional): Value override for args.guard. Defaults to None.
            guest_data (bool, optional): Value override for args.guest_data. Defaults to None.
            fb_usage (bool, optional): Value override for args.fb_usage. Defaults to None.
            xgmi (bool, optional): Value override for args.xgmi. Defaults to None.

            cpu (cpu_handle, optional): device_handle for target device. Defaults to None.
            cpu_power_metrics (bool, optional): Value override for args.cpu_power_metrics. Defaults to None
            cpu_prochot (bool, optional): Value override for args.cpu_prochot. Defaults to None.
            cpu_freq_metrics (bool, optional): Value override for args.cpu_freq_metrics. Defaults to None.
            cpu_c0_res (bool, optional): Value override for args.cpu_c0_res. Defaults to None
            cpu_lclk_dpm_level (list, optional): Value override for args.cpu_lclk_dpm_level. Defaults to None
            cpu_pwr_svi_telemtry_rails (list, optional): value override for args.cpu_pwr_svi_telemtry_rails. Defaults to None
            cpu_io_bandwidth (list, optional): value override for args.cpu_io_bandwidth. Defaults to None
            cpu_xgmi_bandwidth (list, optional): value override for args.cpu_xgmi_bandwidth. Defaults to None
            cpu_metrics_ver (bool, optional): Value override for args.cpu_metrics_ver. Defaults to None
            cpu_metrics_table (bool, optional): Value override for args.cpu_metrics_table. Defaults to None
            cpu_socket_energy (bool, optional): Value override for args.cpu_socket_energy. Defaults to None
            cpu_ddr_bandwidth (bool, optional): Value override for args.cpu_ddr_bandwidth. Defaults to None
            cpu_temp (bool, optional): Value override for args.cpu_temp. Defaults to None
            cpu_dimm_temp_range_rate (list, optional): Dimm address. Value override for args.cpu_dimm_temp_range_rate. Defaults to None
            cpu_dimm_pow_consumption (list, optional): Dimm address. Value override for args.cpu_dimm_pow_consumption. Defaults to None
            cpu_dimm_thermal_sensor (list, optional): Dimm address. Value override for args.cpu_dimm_thermal_sensor. Defaults to None

            core (device_handle, optional): device_handle for target core. Defaults to None.
            core_boost_limit (bool, optional): Value override for args.core_boost_limit. Defaults to None
            core_curr_active_freq_core_limit (bool, optional): Value override for args.core_curr_active_freq_core_limit. Defaults to None
            core_energy (bool, optional): Value override for args.core_energy. Defaults to None

        Raises:
            IndexError: Index error if gpu list is empty

        Returns:
            None: Print output via AMDSMILogger to destination
        """
<<<<<<< HEAD
        gpus = args.gpu
        cpus= args.cpu
        cores = args.core

        # GPU Options check against each attribute
        gpu_options = False
        if hasattr(args, 'gpu'):
            gpu_options |= bool(args.gpu)
        if hasattr(args, 'usage'):
            gpu_options |= bool(args.usage)
        if hasattr(args, 'watch'):
            gpu_options |= bool(args.watch)
        if hasattr(args, 'watch_time'):
            gpu_options |= bool(args.watch_time)
        if hasattr(args, 'iterations'):
            gpu_options |= bool(args.iterations)
        if hasattr(args, 'power'):
            gpu_options |= bool(args.power)
        if hasattr(args, 'clock'):
            gpu_options |= bool(args.clock)
        if hasattr(args, 'temperature'):
            gpu_options |= bool(args.temperature)
        if hasattr(args, 'ecc'):
            gpu_options |= bool(args.ecc)
        if hasattr(args, 'ecc_block'):
            gpu_options |= bool(args.ecc_block)
        if hasattr(args, 'pcie'):
            gpu_options |= bool(args.pcie)
        if hasattr(args, 'fan'):
            gpu_options |= bool(args.fan)
        if hasattr(args, 'voltage_curve'):
            gpu_options |= bool(args.voltage_curve)
        if hasattr(args, 'overdrive'):
            gpu_options |= bool(args.overdrive)
        if hasattr(args, 'perf_level'):
            gpu_options |= bool(args.perf_level)
        if hasattr(args, 'xgmi_err'):
            gpu_options |= bool(args.xgmi_err)
        if hasattr(args, 'energy'):
            gpu_options |= bool(args.energy)
        if hasattr(args, 'mem_usage'):
            gpu_options |= bool(args.mem_usage)
        if hasattr(args, 'schedule'):
            gpu_options |= bool(args.schedule)
        if hasattr(args, 'guard'):
            gpu_options |= bool(args.guard)
        if hasattr(args, 'guest_data'):
            gpu_options |= bool(args.guest_data)
        if hasattr(args, 'fb_usage'):
            gpu_options |= bool(args.fb_usage)
        if hasattr(args, 'xgmi'):
            gpu_options |= bool(args.xgmi)

        cpu_options = any([args.cpu, args.cpu_power_metrics, args.cpu_prochot,
                           args.cpu_freq_metrics, args.cpu_c0_res, args.cpu_lclk_dpm_level,
                           args.cpu_pwr_svi_telemtry_rails, args.cpu_io_bandwidth, args.cpu_xgmi_bandwidth,
                           args.cpu_enable_apb, args.cpu_disable_apb, args.set_cpu_pow_limit,
                           args.set_cpu_xgmi_link_width, args.set_cpu_lclk_dpm_level,
                           args.set_soc_boost_limit,args.cpu_metrics_ver, args.cpu_metrics_table,
                           args.socket_energy, args.set_cpu_pwr_eff_mode,args.cpu_ddr_bandwidth,
                           args.cpu_temp, args.cpu_dimm_temp_range_rate, args.cpu_dimm_pow_conumption,
                           args.cpu_dimm_thermal_sensor, args.set_cpu_gmi3_link_width,
                           args.set_cpu_pcie_lnk_rate, args.set_cpu_df_pstate_range])

        core_options = any([args.core_boost_limit, args.core_curr_active_freq_core_limit,
                            args.set_core_boost_limit, args.core_energy])

        if gpu_options and len(self.device_handles) == 0:
            logging.error("No GPU devices present")
            sys.exit(-1)

        if ((len(self.device_handles) and ((((not gpus) and (not cpus) and (not cores)) or gpus)
            and not cpu_options and not core_options))):
            self.metric_gpu(args, multiple_devices, watching_output, gpu,
                            usage, watch, watch_time, iterations, power,
                            clock, temperature, ecc, ecc_block, pcie,
                            fan, voltage_curve, overdrive, perf_level,
                            xgmi_err, energy, mem_usage, schedule,
                            guard, guest_data, fb_usage, xgmi)


        if ((len(self.cpu_handles) and ((((not gpus) and (not cpus) and (not cores)) or cpus)
            and not gpu_options and not core_options))):
            self.logger.clear_multiple_devices_ouput()
            self.metric_cpu(args, multiple_devices, cpu, cpu_power_metrics, prochot,
                            freq_metrics, c0_res, lclk_dpm_level, pwr_svi_telemtry_rails,
                            io_bandwidth, xgmi_bandwidth, enable_apb, disable_apb,
                            set_pow_limit,set_xgmi_link_width, set_lclk_dpm_level,
                            set_soc_boost_limit, metrics_ver, metrics_table, socket_energy,
                            set_pwr_eff_mode,ddr_bandwidth, cpu_temp, dimm_temp_range_rate,
                            dimm_pow_conumption,dimm_thermal_sensor, set_gmi3_link_width,
                            set_pcie_lnk_rate, set_df_pstate_range)

        if (cpu_options and (len(self.cpu_handles) == 0)):
            logging.error("No CPU devices present")
            sys.exit(-1)
=======
        # TODO Move watch logic into here and make it driver agnostic or enable it for CPU arguments

        # Mutually exculsive args
        if gpu:
            args.gpu = gpu
        if cpu:
            args.cpu = cpu
        if core:
            args.core = core
>>>>>>> fa7a2838

        # Check if a GPU argument has been set
        gpu_args_enabled = False
        gpu_attributes = ["usage", "watch", "watch_time", "iterations", "power", "clock",
                          "temperature", "ecc", "ecc_blocks", "pcie", "fan", "voltage_curve",
                          "overdrive", "perf_level", "xgmi_err", "energy", "mem_usage", "schedule",
                          "guard", "guest_data", "fb_usage", "xgmi"]
        for attr in gpu_attributes:
            if hasattr(args, attr):
                gpu_args_enabled |= bool(getattr(args, attr))

        # Check if a CPU argument has been set
        cpu_args_enabled = False
        cpu_attributes = ["cpu_power_metrics", "cpu_prochot", "cpu_freq_metrics", "cpu_c0_res",
                          "cpu_lclk_dpm_level", "cpu_pwr_svi_telemtry_rails", "cpu_io_bandwidth",
                          "cpu_xgmi_bandwidth", "cpu_metrics_ver", "cpu_metrics_table",
                          "cpu_socket_energy", "cpu_ddr_bandwidth", "cpu_temp", "cpu_dimm_temp_range_rate",
                          "cpu_dimm_pow_consumption", "cpu_dimm_thermal_sensor"]
        for attr in cpu_attributes:
            if hasattr(args, attr):
                cpu_args_enabled |= bool(getattr(args, attr))

        # Check if a Core argument has been set
        core_args_enabled = False
        core_attributes = ["core_boost_limit", "core_curr_active_freq_core_limit", "core_energy"]
        for attr in core_attributes:
            if hasattr(args, attr):
                core_args_enabled |= bool(getattr(args, attr))

        # Handle CPU and GPU driver intialization cases
        if self.helpers.is_amd_hsmp_initialized() and self.helpers.is_amdgpu_initialized():

            logging.debug("gpu_args_enabled: %s, cpu_args_enabled: %s, core_args_enabled: %s",
                            gpu_args_enabled, cpu_args_enabled, core_args_enabled)
            logging.debug("args.gpu: %s, args.cpu: %s, args.core: %s", args.gpu, args.cpu, args.core)

            # If a GPU or CPU argument is provided only print out the specified device.
            if args.cpu == None and args.gpu == None and args.core == None:
                # If no args are set, print out all CPU, GPU, and Core metrics info
                if not gpu_args_enabled and not cpu_args_enabled and not core_args_enabled:
                    args.cpu = self.cpu_handles
                    args.gpu = self.device_handles
                    args.core = self.core_handles

            # Handle cases where the user has only specified an argument and no specific device
            if args.gpu == None and gpu_args_enabled:
                args.gpu = self.device_handles
            if args.cpu == None and cpu_args_enabled:
                args.cpu = self.cpu_handles
            if args.core == None and core_args_enabled:
                args.core = self.core_handles

            # Print out CPU first
            if args.cpu:
                self.metric_cpu(args, multiple_devices, cpu, cpu_power_metrics, cpu_prochot,
                                cpu_freq_metrics, cpu_c0_res, cpu_lclk_dpm_level,
                                cpu_pwr_svi_telemtry_rails, cpu_io_bandwidth, cpu_xgmi_bandwidth,
                                cpu_metrics_ver, cpu_metrics_table, cpu_socket_energy,
                                cpu_ddr_bandwidth, cpu_temp, cpu_dimm_temp_range_rate,
                                cpu_dimm_pow_consumption, cpu_dimm_thermal_sensor)
            if args.core:
                self.logger.output = {}
                self.logger.clear_multiple_devices_ouput()
                self.metric_core(args, multiple_devices, core, core_boost_limit,
                                     core_curr_active_freq_core_limit, core_energy)
            if args.gpu:
                self.logger.output = {}
                self.logger.clear_multiple_devices_ouput()
                self.metric_gpu(args, multiple_devices, watching_output, gpu,
                                usage, watch, watch_time, iterations, power,
                                clock, temperature, ecc, ecc_blocks, pcie,
                                fan, voltage_curve, overdrive, perf_level,
                                xgmi_err, energy, mem_usage, schedule,
                                guard, guest_data, fb_usage, xgmi)
        elif self.helpers.is_amd_hsmp_initialized(): # Only CPU is initialized
            if args.cpu == None and args.core == None:
                # If no args are set, print out all CPU and Core metrics info
                if not cpu_args_enabled and not core_args_enabled:
                    args.cpu = self.cpu_handles
                    args.core = self.core_handles

            if args.cpu == None and cpu_args_enabled:
                args.cpu = self.cpu_handles
            if args.core == None and core_args_enabled:
                args.core = self.core_handles

            if args.cpu:
                self.metric_cpu(args, multiple_devices, cpu, cpu_power_metrics, cpu_prochot,
                                cpu_freq_metrics, cpu_c0_res, cpu_lclk_dpm_level,
                                cpu_pwr_svi_telemtry_rails, cpu_io_bandwidth, cpu_xgmi_bandwidth,
                                cpu_metrics_ver, cpu_metrics_table, cpu_socket_energy,
                                cpu_ddr_bandwidth, cpu_temp, cpu_dimm_temp_range_rate,
                                cpu_dimm_pow_consumption, cpu_dimm_thermal_sensor)
            if args.core:
                self.logger.output = {}
                self.logger.clear_multiple_devices_ouput()
                self.metric_core(args, multiple_devices, core, core_boost_limit,
                                     core_curr_active_freq_core_limit, core_energy)
        elif self.helpers.is_amdgpu_initialized(): # Only GPU is initialized
            if args.gpu == None:
                args.gpu = self.device_handles

            self.logger.clear_multiple_devices_ouput()
            self.metric_gpu(args, multiple_devices, watching_output, gpu,
                                usage, watch, watch_time, iterations, power,
                                clock, temperature, ecc, ecc_blocks, pcie,
                                fan, voltage_curve, overdrive, perf_level,
                                xgmi_err, energy, mem_usage, schedule)


    def process(self, args, multiple_devices=False, watching_output=False,
                gpu=None, general=None, engine=None, pid=None, name=None,
                watch=None, watch_time=None, iterations=None):
        """Get Process Information from the target GPU

        Args:
            args (Namespace): Namespace containing the parsed CLI args
            multiple_devices (bool, optional): True if checking for multiple devices. Defaults to False.
            watching_output (bool, optional): True if watch argument has been set. Defaults to False.
            gpu (device_handle, optional): device_handle for target device. Defaults to None.
            general (bool, optional): Value override for args.general. Defaults to None.
            engine (bool, optional): Value override for args.engine. Defaults to None.
            pid (Positive int, optional): Value override for args.pid. Defaults to None.
            name (str, optional): Value override for args.name. Defaults to None.
            watch (Positive int, optional): Value override for args.watch. Defaults to None.
            watch_time (Positive int, optional): Value override for args.watch_time. Defaults to None.
            iterations (Positive int, optional): Value override for args.iterations. Defaults to None.

        Raises:
            IndexError: Index error if gpu list is empty

        Returns:
            None: Print output via AMDSMILogger to destination
        """
        # Set args.* to passed in arguments
        if gpu:
            args.gpu = gpu
        if general:
            args.general = general
        if engine:
            args.engine = engine
        if pid:
            args.pid = pid
        if name:
            args.name = name
        if watch:
            args.watch = watch
        if watch_time:
            args.watch_time = watch_time
        if iterations:
            args.iterations = iterations

        # Handle No GPU passed
        if args.gpu == None:
            args.gpu = self.device_handles

        # Handle watch logic, will only enter this block once
        if args.watch:
            self.helpers.handle_watch(args=args, subcommand=self.process, logger=self.logger)
            return

        # Handle multiple GPUs
        if isinstance(args.gpu, list):
            if len(args.gpu) > 1:
                # Deepcopy gpus as recursion will destroy the gpu list
                stored_gpus = []
                for gpu in args.gpu:
                    stored_gpus.append(gpu)

                # Store output from multiple devices
                for device_handle in args.gpu:
                    self.process(args, multiple_devices=True, watching_output=watching_output, gpu=device_handle)

                # Reload original gpus
                args.gpu = stored_gpus

                # Print multiple device output
                self.logger.print_output(multiple_device_enabled=True, watching_output=watching_output)

                # Add output to total watch output and clear multiple device output
                if watching_output:
                    self.logger.store_watch_output(multiple_device_enabled=True)

                    # Flush the watching output
                    self.logger.print_output(multiple_device_enabled=True, watching_output=watching_output)

                return
            elif len(args.gpu) == 1:
                args.gpu = args.gpu[0]
            else:
                raise IndexError("args.gpu should not be an empty list")

        # Get gpu_id for logging
        gpu_id = self.helpers.get_gpu_id_from_device_handle(args.gpu)

        # Populate initial processes
        try:
            process_list = amdsmi_interface.amdsmi_get_gpu_process_list(args.gpu)
        except amdsmi_exception.AmdSmiLibraryException as e:
            logging.debug("Failed to get process list for gpu %s | %s", gpu_id, e.get_error_info())
            raise e

        filtered_process_values = []
        for process_handle in process_list:
            try:
                process_info = amdsmi_interface.amdsmi_get_gpu_process_info(args.gpu, process_handle)
            except amdsmi_exception.AmdSmiLibraryException as e:
                process_info = "N/A"
                logging.debug("Failed to get process info for gpu %s on process_handle %s | %s", gpu_id, process_handle, e.get_error_info())
                filtered_process_values.append({'process_info': process_info})
                continue

            process_info['mem_usage'] = process_info.pop('mem')
            process_info['usage'] = process_info.pop('engine_usage')

            if self.logger.is_human_readable_format():
                process_info['mem_usage'] = self.helpers.convert_bytes_to_readable(process_info['mem_usage'])

                engine_usage_unit = "ns"
                for usage_metric in process_info['usage']:
                    process_info['usage'][usage_metric] = f"{process_info['usage'][usage_metric]} {engine_usage_unit}"

                for usage_metric in process_info['memory_usage']:
                    process_info['memory_usage'][usage_metric] = self.helpers.convert_bytes_to_readable(process_info['memory_usage'][usage_metric])

            filtered_process_values.append({'process_info': process_info})

        # Arguments will filter the populated processes
        # General and Engine to expose process_info values
        if args.general or args.engine:
            for process_info in filtered_process_values:
                if args.general and args.engine:
                    del process_info['process_info']['memory_usage']
                elif args.general:
                    del process_info['process_info']['memory_usage']
                    del process_info['process_info']['usage'] # Used in engine
                elif args.engine:
                    del process_info['process_info']['memory_usage']
                    del process_info['process_info']['mem_usage'] # Used in general

        # Filter out non specified pids
        if args.pid:
            process_pids = []
            for process_info in filtered_process_values:
                pid = str(process_info['process_info']['pid'])
                if str(args.pid) == pid:
                    process_pids.append(process_info)
            filtered_process_values = process_pids

        # Filter out non specified process names
        if args.name:
            process_names = []
            for process_info in filtered_process_values:
                process_name = str(process_info['process_info']['name']).lower()
                if str(args.name).lower() == process_name:
                    process_names.append(process_info)
            filtered_process_values = process_names

        multiple_devices_csv_override = False
        # Convert and store output by pid for csv format
        if self.logger.is_csv_format():
            for process_info in filtered_process_values:
                for key, value in process_info['process_info'].items():
                    multiple_devices_csv_override = True

                    if watching_output:
                        self.logger.store_output(args.gpu, 'timestamp', int(time.time()))
                    self.logger.store_output(args.gpu, key, value)

                self.logger.store_multiple_device_output()
        else:
            # Remove brackets if there is only one value
            if len(filtered_process_values) == 1:
                filtered_process_values = filtered_process_values[0]

            if watching_output:
                self.logger.store_output(args.gpu, 'timestamp', int(time.time()))

            # Store values in logger.output
            if filtered_process_values == []:
                self.logger.store_output(args.gpu, 'values', {'process_info': 'Not Found'})
            else:
                self.logger.store_output(args.gpu, 'values', filtered_process_values)

        if multiple_devices:
            self.logger.store_multiple_device_output()
            return # Skip printing when there are multiple devices

        self.logger.print_output(multiple_device_enabled=multiple_devices_csv_override, watching_output=watching_output)

        if watching_output: # End of single gpu add to watch_output
            self.logger.store_watch_output(multiple_device_enabled=multiple_devices_csv_override)


    def profile(self, args):
        """Not applicable to linux baremetal"""
        print('Not applicable to linux baremetal')


    def event(self, args, gpu=None):
        """ Get event information for target gpus

        Args:
            args (Namespace): argparser args to pass to subcommand
            gpu (device_handle, optional): device_handle for target device. Defaults to None.

        Return:
            stdout event information for target gpus
        """
        if args.gpu:
            gpu = args.gpu

        if gpu == None:
            args.gpu = self.device_handles

        if not isinstance(args.gpu, list):
            args.gpu = [args.gpu]

        print('EVENT LISTENING:\n')
        print('Press q and hit ENTER when you want to stop (listening will stop within 10 seconds)')

        threads = []
        for device_handle in range(len(args.gpu)):
            x = threading.Thread(target=self._event_thread, args=(self, device_handle))
            threads.append(x)
            x.start()

        while self.stop!= 'q':
            self.stop = input("")

        for thread in threads:
            thread.join()


    def topology(self, args, multiple_devices=False, gpu=None, access=None,
                weight=None, hops=None, link_type=None, numa_bw=None):
        """ Get topology information for target gpus
            params:
                args - argparser args to pass to subcommand
                multiple_devices (bool) - True if checking for multiple devices
                gpu (device_handle) - device_handle for target device
                access (bool) - Value override for args.access
                weight (bool) - Value override for args.weight
                hops (bool) - Value override for args.hops
                type (bool) - Value override for args.type
                numa_bw (bool) - Value override for args.numa_bw
            return:
                Nothing
        """
        # Set args.* to passed in arguments
        if gpu:
            args.gpu = gpu
        if access:
            args.access = access
        if weight:
            args.weight = weight
        if hops:
            args.hops = hops
        if link_type:
            args.link_type = link_type
        if numa_bw:
            args.numa_bw = numa_bw

        # Handle No GPU passed
        if args.gpu == None:
            args.gpu = self.device_handles

        if not isinstance(args.gpu, list):
            args.gpu = [args.gpu]

        # Handle all args being false
        if not any([args.access, args.weight, args.hops, args.link_type, args.numa_bw]):
            args.access = args.weight = args.hops = args.link_type= args.numa_bw = True

        # Clear the table header
        self.logger.table_header = ''.rjust(12)

        # Populate the possible gpus
        topo_values = []
        for gpu in args.gpu:
            gpu_id = self.helpers.get_gpu_id_from_device_handle(gpu)
            topo_values.append({"gpu" : gpu_id})
            gpu_bdf = amdsmi_interface.amdsmi_get_gpu_device_bdf(gpu)
            self.logger.table_header += gpu_bdf.rjust(13)

        if args.access:
            tabular_output = []
            for src_gpu_index, src_gpu in enumerate(args.gpu):
                gpu_bdf = amdsmi_interface.amdsmi_get_gpu_device_bdf(src_gpu)
                if self.logger.is_human_readable_format():
                    tabular_output_dict = {'gpu' : f"{gpu_bdf} "}
                else:
                    tabular_output_dict = {'gpu' : gpu_bdf}
                src_gpu_links = {}
                for dest_gpu in args.gpu:
                    dest_gpu_id = self.helpers.get_gpu_id_from_device_handle(dest_gpu)
                    dest_gpu_key = f'gpu_{dest_gpu_id}'

                    try:
                        dest_gpu_link_status = amdsmi_interface.amdsmi_is_P2P_accessible(src_gpu, dest_gpu)
                        if dest_gpu_link_status:
                            src_gpu_links[dest_gpu_key] = "ENABLED"
                        else:
                            src_gpu_links[dest_gpu_key] = "DISABLED"
                    except amdsmi_exception.AmdSmiLibraryException as e:
                        src_gpu_links[dest_gpu_key] = "N/A"
                        logging.debug("Failed to get link status for %s to %s | %s",
                                        self.helpers.get_gpu_id_from_device_handle(src_gpu),
                                        self.helpers.get_gpu_id_from_device_handle(dest_gpu),
                                        e.get_error_info())

                topo_values[src_gpu_index]['link_accessibility'] = src_gpu_links

                tabular_output_dict.update(src_gpu_links)
                tabular_output.append(tabular_output_dict)

            if self.logger.is_human_readable_format():
                self.logger.multiple_device_output = tabular_output
                self.logger.table_title = "ACCESS TABLE"
                self.logger.print_output(multiple_device_enabled=True, tabular=True)

        if args.weight:
            tabular_output = []
            for src_gpu_index, src_gpu in enumerate(args.gpu):
                gpu_bdf = amdsmi_interface.amdsmi_get_gpu_device_bdf(src_gpu)
                if self.logger.is_human_readable_format():
                    tabular_output_dict = {'gpu' : f"{gpu_bdf} "}
                else:
                    tabular_output_dict = {'gpu' : gpu_bdf}
                src_gpu_weight = {}
                for dest_gpu in args.gpu:
                    dest_gpu_id = self.helpers.get_gpu_id_from_device_handle(dest_gpu)
                    dest_gpu_key = f'gpu_{dest_gpu_id}'

                    if src_gpu == dest_gpu:
                        src_gpu_weight[dest_gpu_key] = 0
                        continue

                    try:
                        dest_gpu_link_weight = amdsmi_interface.amdsmi_topo_get_link_weight(src_gpu, dest_gpu)
                        src_gpu_weight[dest_gpu_key] = dest_gpu_link_weight
                    except amdsmi_exception.AmdSmiLibraryException as e:
                        src_gpu_weight[dest_gpu_key] = "N/A"
                        logging.debug("Failed to get link weight for %s to %s | %s",
                                        self.helpers.get_gpu_id_from_device_handle(src_gpu),
                                        self.helpers.get_gpu_id_from_device_handle(dest_gpu),
                                        e.get_error_info())

                topo_values[src_gpu_index]['weight'] = src_gpu_weight

                tabular_output_dict.update(src_gpu_weight)
                tabular_output.append(tabular_output_dict)

            if self.logger.is_human_readable_format():
                self.logger.multiple_device_output = tabular_output
                self.logger.table_title = "WEIGHT TABLE"
                self.logger.print_output(multiple_device_enabled=True, tabular=True)

        if args.hops:
            tabular_output = []
            for src_gpu_index, src_gpu in enumerate(args.gpu):
                gpu_bdf = amdsmi_interface.amdsmi_get_gpu_device_bdf(src_gpu)
                if self.logger.is_human_readable_format():
                    tabular_output_dict = {'gpu' : f"{gpu_bdf} "}
                else:
                    tabular_output_dict = {'gpu' : gpu_bdf}
                src_gpu_hops = {}
                for dest_gpu in args.gpu:
                    dest_gpu_id = self.helpers.get_gpu_id_from_device_handle(dest_gpu)
                    dest_gpu_key = f'gpu_{dest_gpu_id}'

                    if src_gpu == dest_gpu:
                        src_gpu_hops[dest_gpu_key] = 0
                        continue

                    try:
                        dest_gpu_hops = amdsmi_interface.amdsmi_topo_get_link_type(src_gpu, dest_gpu)['hops']
                        src_gpu_hops[dest_gpu_key] = dest_gpu_hops
                    except amdsmi_exception.AmdSmiLibraryException as e:
                        src_gpu_hops[dest_gpu_key] = "N/A"
                        logging.debug("Failed to get link hops for %s to %s | %s",
                                        self.helpers.get_gpu_id_from_device_handle(src_gpu),
                                        self.helpers.get_gpu_id_from_device_handle(dest_gpu),
                                        e.get_error_info())

                topo_values[src_gpu_index]['hops'] = src_gpu_hops

                tabular_output_dict.update(src_gpu_hops)
                tabular_output.append(tabular_output_dict)

            if self.logger.is_human_readable_format():
                self.logger.multiple_device_output = tabular_output
                self.logger.table_title = "HOPS TABLE"
                self.logger.print_output(multiple_device_enabled=True, tabular=True)

        if args.link_type:
            tabular_output = []
            for src_gpu_index, src_gpu in enumerate(args.gpu):
                gpu_bdf = amdsmi_interface.amdsmi_get_gpu_device_bdf(src_gpu)
                if self.logger.is_human_readable_format():
                    tabular_output_dict = {'gpu' : f"{gpu_bdf} "}
                else:
                    tabular_output_dict = {'gpu' : gpu_bdf}
                src_gpu_link_type = {}
                for dest_gpu in args.gpu:
                    dest_gpu_id = self.helpers.get_gpu_id_from_device_handle(dest_gpu)
                    dest_gpu_key = f'gpu_{dest_gpu_id}'

                    if src_gpu == dest_gpu:
                        src_gpu_link_type[dest_gpu_key] = "SELF"
                        continue
                    try:
                        link_type = amdsmi_interface.amdsmi_topo_get_link_type(src_gpu, dest_gpu)['type']
                        if isinstance(link_type, int):
                            if link_type == amdsmi_interface.amdsmi_wrapper.AMDSMI_IOLINK_TYPE_UNDEFINED:
                                src_gpu_link_type[dest_gpu_key] = "UNKNOWN"
                            elif link_type == amdsmi_interface.amdsmi_wrapper.AMDSMI_IOLINK_TYPE_PCIEXPRESS:
                                src_gpu_link_type[dest_gpu_key] = "PCIE"
                            elif link_type == amdsmi_interface.amdsmi_wrapper.AMDSMI_IOLINK_TYPE_XGMI:
                                src_gpu_link_type[dest_gpu_key] = "XGMI"
                    except amdsmi_exception.AmdSmiLibraryException as e:
                        src_gpu_link_type[dest_gpu_key] = "N/A"
                        logging.debug("Failed to get link type for %s to %s | %s",
                                        self.helpers.get_gpu_id_from_device_handle(src_gpu),
                                        self.helpers.get_gpu_id_from_device_handle(dest_gpu),
                                        e.get_error_info())

                topo_values[src_gpu_index]['link_type'] = src_gpu_link_type

                tabular_output_dict.update(src_gpu_link_type)
                tabular_output.append(tabular_output_dict)

            if self.logger.is_human_readable_format():
                self.logger.multiple_device_output = tabular_output
                self.logger.table_title = "LINK TYPE TABLE"
                self.logger.print_output(multiple_device_enabled=True, tabular=True)

        if args.numa_bw:
            tabular_output = []
            for src_gpu_index, src_gpu in enumerate(args.gpu):
                gpu_bdf = amdsmi_interface.amdsmi_get_gpu_device_bdf(src_gpu)
                if self.logger.is_human_readable_format():
                    tabular_output_dict = {'gpu' : f"{gpu_bdf} "}
                else:
                    tabular_output_dict = {'gpu' : gpu_bdf}
                src_gpu_link_type = {}
                for dest_gpu in args.gpu:
                    dest_gpu_id = self.helpers.get_gpu_id_from_device_handle(dest_gpu)
                    dest_gpu_key = f'gpu_{dest_gpu_id}'

                    if src_gpu == dest_gpu:
                        src_gpu_link_type[dest_gpu_key] = "N/A"
                        continue

                    try:
                        link_type = amdsmi_interface.amdsmi_topo_get_link_type(src_gpu, dest_gpu)['type']
                        if isinstance(link_type, int):
                            if link_type != 2:
                                # non_xgmi = True
                                src_gpu_link_type[dest_gpu_key] = "N/A"
                                continue
                    except amdsmi_exception.AmdSmiLibraryException as e:
                        src_gpu_link_type[dest_gpu_key] = "N/A"
                        logging.debug("Failed to get link type for %s to %s | %s",
                                        self.helpers.get_gpu_id_from_device_handle(src_gpu),
                                        self.helpers.get_gpu_id_from_device_handle(dest_gpu),
                                        e.get_error_info())

                    try:
                        bw_dict = amdsmi_interface.amdsmi_get_minmax_bandwidth_between_processors(src_gpu, dest_gpu)
                        src_gpu_link_type[dest_gpu_key] = f"{bw_dict['min_bandwidth']}-{bw_dict['max_bandwidth']}"
                    except amdsmi_exception.AmdSmiLibraryException as e:
                        src_gpu_link_type[dest_gpu_key] =  e.get_error_info()
                        logging.debug("Failed to get min max bandwidth for %s to %s | %s",
                                        self.helpers.get_gpu_id_from_device_handle(src_gpu),
                                        self.helpers.get_gpu_id_from_device_handle(dest_gpu),
                                        e.get_error_info())

                topo_values[src_gpu_index]['numa_bandwidth'] = src_gpu_link_type

                tabular_output_dict.update(src_gpu_link_type)
                tabular_output.append(tabular_output_dict)

            if self.logger.is_human_readable_format():
                self.logger.multiple_device_output = tabular_output
                self.logger.table_title = "NUMA BW TABLE"
                self.logger.print_output(multiple_device_enabled=True, tabular=True)

        self.logger.multiple_device_output = topo_values

        if self.logger.is_csv_format():
            new_output = []
            for elem in self.logger.multiple_device_output:
                new_output.append(self.logger.flatten_dict(elem, topology_override=True))
            self.logger.multiple_device_output = new_output

        if not self.logger.is_human_readable_format():
            self.logger.print_output(multiple_device_enabled=True)


    def set_core(self, args, multiple_devices=False, core=None, core_boost_limit=None):
        """Issue set commands to target core(s)

        Args:
            args (Namespace): Namespace containing the parsed CLI args
            multiple_devices (bool, optional): True if checking for multiple devices. Defaults to False.
            core (device_handle, optional): device_handle for target device. Defaults to None.
            core_boost_limit (list, optional): Value override for args.core_boost_limit. Defaults to None. Defaults to None.

        Raises:
            ValueError: Value error if no core value is provided
            IndexError: Index error if core list is empty

        Return:
            Nothing
        """
        if core:
            args.core = core
        if core_boost_limit:
            args.core_boost_limit = core_boost_limit

        if args.core == None:
            raise ValueError('No Core provided, specific Core targets(S) are needed')

        # Handle multiple cores
        handled_multiple_cores, device_handle = self.helpers.handle_cores(args, self.logger, self.set_core)
        if handled_multiple_cores:
            return # This function is recursive

        # Error if no subcommand args are passed
        if not any([args.core_boost_limit]):
            command = " ".join(sys.argv[1:])
            raise AmdSmiRequiredCommandException(command, self.logger.format)

        args.core = device_handle
        # build core string for errors
        try:
            core_id = self.helpers.get_core_id_from_device_handle(args.core)
        except IndexError:
            core_id = f'ID Unavailable for {args.core}'

        static_dict = {}
        if args.core_boost_limit:
            static_dict["set_core_boost_limit"] = {}
            try:
                amdsmi_interface.amdsmi_set_cpu_core_boostlimit(args.core, args.core_boost_limit[0][0])
                static_dict["set_core_boost_limit"]["Response"] = "Set Operation successful"
            except amdsmi_exception.AmdSmiLibraryException as e:
                static_dict["set_core_boost_limit"]["Response"] = f"Error occured for Core {core_id} - {e.get_error_info()}"
                logging.debug("Failed to set core boost limit for cpu %s | %s", core_id, e.get_error_info())

        multiple_devices_csv_override = False
        self.logger.store_core_output(args.core, 'values', static_dict)
        if multiple_devices:
            self.logger.store_multiple_device_output()
            return # Skip printing when there are multiple devices
        self.logger.print_output(multiple_device_enabled=multiple_devices_csv_override)


    def set_cpu(self, args, multiple_devices=False, cpu=None, cpu_pwr_limit=None,
                cpu_xgmi_link_width=None, cpu_lclk_dpm_level=None, cpu_pwr_eff_mode=None,
                cpu_gmi3_link_width=None, cpu_pcie_link_rate=None, cpu_df_pstate_range=None,
                cpu_enable_apb=None, cpu_disable_apb=None, soc_boost_limit=None):
        """Issue set commands to target cpu(s)

        Args:
            args (Namespace): Namespace containing the parsed CLI args
            multiple_devices (bool, optional): True if checking for multiple devices. Defaults to False.
            cpu (cpu_handle, optional): device_handle for target device. Defaults to None.
            cpu_pwr_limit (int, optional): Value override for args.cpu_pwr_limit. Defaults to None.
            cpu_xgmi_link_width (List[int], optional): Value override for args.cpu_xgmi_link_width. Defaults to None.
            cpu_lclk_dpm_level (List[int], optional): Value override for args.cpu_lclk_dpm_level. Defaults to None.
            cpu_pwr_eff_mode (int, optional): Value override for args.cpu_pwr_eff_mode. Defaults to None.
            cpu_gmi3_link_width (List[int], optional): Value override for args.cpu_gmi3_link_width. Defaults to None.
            cpu_pcie_link_rate (int, optional): Value override for args.cpu_pcie_link_rate. Defaults to None.
            cpu_df_pstate_range (List[int], optional): Value override for args.cpu_df_pstate_range. Defaults to None.
            cpu_enable_apb (bool, optional): Value override for args.cpu_enable_apb. Defaults to None.
            cpu_disable_apb (int, optional): Value override for args.cpu_disable_apb. Defaults to None.
            soc_boost_limit (int, optional): Value override for args.soc_boost_limit. Defaults to None.

        Raises:
            ValueError: Value error if no cpu value is provided
            IndexError: Index error if cpu list is empty

        Return:
            Nothing
        """
        if cpu:
            args.cpu = cpu
        if cpu_pwr_limit:
            args.cpu_pwr_limit = cpu_pwr_limit
        if cpu_xgmi_link_width:
            args.cpu_xgmi_link_width = cpu_xgmi_link_width
        if cpu_lclk_dpm_level:
            args.cpu_lclk_dpm_level = cpu_lclk_dpm_level
        if cpu_pwr_eff_mode:
            args.cpu_pwr_eff_mode = cpu_pwr_eff_mode
        if cpu_gmi3_link_width:
            args.cpu_gmi3_link_width = cpu_gmi3_link_width
        if cpu_pcie_link_rate:
            args.cpu_pcie_link_rate = cpu_pcie_link_rate
        if cpu_df_pstate_range:
            args.cpu_df_pstate_range = cpu_df_pstate_range
        if cpu_enable_apb:
            args.cpu_enable_apb = cpu_enable_apb
        if cpu_disable_apb:
            args.cpu_disable_apb = cpu_disable_apb
        if soc_boost_limit:
            args.soc_boost_limit = soc_boost_limit

        if args.cpu == None:
            raise ValueError('No CPU provided, specific CPU targets(S) are needed')

        #Handle multiple CPU's
        handled_multiple_cpus, device_handle = self.helpers.handle_cpus(args, self.logger, self.set_cpu)
        if handled_multiple_cpus:
            return # This function is recursive

        args.cpu = device_handle
        #Error if no subcommand args are passed
        if not any([args.cpu_pwr_limit, args.cpu_xgmi_link_width, args.cpu_lclk_dpm_level,
                    args.cpu_pwr_eff_mode, args.cpu_gmi3_link_width, args.cpu_pcie_link_rate,
                    args.cpu_df_pstate_range, args.cpu_enable_apb, args.cpu_disable_apb,
                    args.soc_boost_limit]):
            command = " ".join(sys.argv[1:])
            raise AmdSmiRequiredCommandException(command, self.logger.format)

        # Build CPU string for errors
        try:
            cpu_id = self.helpers.get_cpu_id_from_device_handle(args.cpu)
        except IndexError:
            cpu_id = f'ID Unavailable for {args.cpu}'

        static_dict = {}

        if args.cpu_pwr_limit:
            static_dict["set_pwr_limit"] = {}
            try:
                amdsmi_interface.amdsmi_set_cpu_socket_power_cap(args.cpu, args.cpu_pwr_limit[0][0])
                static_dict["set_pwr_limit"]["Response"] = "Set Operation successful"
            except amdsmi_exception.AmdSmiLibraryException as e:
                static_dict["set_pwr_limit"]["Response"] = f"Error occured for CPU {cpu_id} - {e.get_error_info()}"
                logging.debug("Failed to set power limit for cpu %s | %s", cpu_id, e.get_error_info())

        if args.cpu_xgmi_link_width:
            static_dict["set_xgmi_link_width"] = {}
            try:
                amdsmi_interface.amdsmi_set_cpu_xgmi_width(args.cpu, args.cpu_xgmi_link_width[0][0],
                                                           args.cpu_xgmi_link_width[0][1])
                static_dict["set_xgmi_link_width"]["Response"] = "Set Operation successful"
            except amdsmi_exception.AmdSmiLibraryException as e:
                static_dict["set_xgmi_link_width"]["Response"] = f"Error occured for CPU {cpu_id} - {e.get_error_info()}"
                logging.debug("Failed to set xgmi link width for cpu %s | %s", cpu_id, e.get_error_info())

        if args.cpu_lclk_dpm_level:
            static_dict["set_lclk_dpm_level"] = {}
            try:
                amdsmi_interface.amdsmi_set_cpu_socket_lclk_dpm_level(args.cpu, args.cpu_lclk_dpm_level[0][0],
                                                                      args.cpu_lclk_dpm_level[0][1],
                                                                      args.cpu_lclk_dpm_level[0][2])
                static_dict["set_lclk_dpm_level"]["Response"] = "Set Operation successful"
            except amdsmi_exception.AmdSmiLibraryException as e:
                static_dict["set_lclk_dpm_level"]["Response"] = f"Error occured for CPU {cpu_id} - {e.get_error_info()}"
                logging.debug("Failed to set lclk dpm level for cpu %s | %s", cpu_id, e.get_error_info())

        if args.cpu_pwr_eff_mode:
            static_dict["set_pwr_eff_mode"] = {}
            try:
                amdsmi_interface.amdsmi_set_cpu_pwr_efficiency_mode(args.cpu, args.cpu_pwr_eff_mode[0][0])
                static_dict["set_pwr_eff_mode"]["Response"] = "Set Operation successful"
            except amdsmi_exception.AmdSmiLibraryException as e:
                static_dict["set_pwr_eff_mode"]["Response"] = f"Error occured for CPU {cpu_id} - {e.get_error_info()}"
                logging.debug("Failed to set power efficiency mode for cpu %s | %s", cpu_id, e.get_error_info())

        if args.cpu_gmi3_link_width:
            static_dict["set_gmi3_link_width"] = {}
            try:
                amdsmi_interface.amdsmi_set_cpu_gmi3_link_width_range(args.cpu, args.cpu_gmi3_link_width[0][0],
                args.cpu_gmi3_link_width[0][1])
                static_dict["set_gmi3_link_width"]["response"] = "Set Operation successful"
            except amdsmi_exception.AmdSmiLibraryException as e:
                static_dict["set_gmi3_link_width"]["response"] = f"Error occured for CPU {cpu_id} - {e.get_error_info()}"
                logging.debug("Failed to set gmi3 link width for cpu %s | %s", cpu_id, e.get_error_info())

        if args.cpu_pcie_link_rate:
            static_dict["set_pcie_link_rate"] = {}
            try:
                resp = amdsmi_interface.amdsmi_set_cpu_pcie_link_rate(args.cpu, args.cpu_pcie_link_rate[0][0])
                static_dict["set_pcie_link_rate"]["prev_mode"] = resp
            except amdsmi_exception.AmdSmiLibraryException as e:
                static_dict["set_pcie_link_rate"]["prev_mode"] = f"Error occured for CPU {cpu_id} - {e.get_error_info()}"
                logging.debug("Failed to set pcie link rate for cpu %s | %s", cpu_id, e.get_error_info())

        if args.cpu_df_pstate_range:
            static_dict["set_df_pstate_range"] = {}
            try:
                amdsmi_interface.amdsmi_set_cpu_df_pstate_range(args.cpu, args.cpu_df_pstate_range[0][0],
                args.cpu_df_pstate_range[0][1])
                static_dict["set_df_pstate_range"]["response"] = "Set Operation successful"
            except amdsmi_exception.AmdSmiLibraryException as e:
                static_dict["set_df_pstate_range"]["response"] = f"Error occured for CPU {cpu_id} - {e.get_error_info()}"
                logging.debug("Failed to set df pstate range for cpu %s | %s", cpu_id, e.get_error_info())

        if args.cpu_enable_apb:
            static_dict["apbenable"] = {}
            try:
                amdsmi_interface.amdsmi_cpu_apb_enable(args.cpu)
                static_dict["apbenable"]["state"] = "Enabled DF - Pstate performance boost algorithm"
            except amdsmi_exception.AmdSmiLibraryException as e:
                static_dict["apbenable"]["state"] = "N/A"
                logging.debug("Failed to enable APB for cpu %s | %s", cpu_id, e.get_error_info())

        if args.cpu_disable_apb:
            static_dict["apbdisable"] = {}
            try:
                amdsmi_interface.amdsmi_cpu_apb_disable(args.cpu, args.cpu_disable_apb[0][0])
                static_dict["apbdisable"]["state"] = "Disabled DF - Pstate performance boost algorithm"
            except amdsmi_exception.AmdSmiLibraryException as e:
                static_dict["apbdisable"]["state"] = "N/A"
                logging.debug("Failed to enable APB for cpu %s | %s", cpu_id, e.get_error_info())

        if args.soc_boost_limit:
            static_dict["set_soc_boost_limit"] = {}
            try:
                amdsmi_interface.amdsmi_set_cpu_socket_boostlimit(args.cpu, args.soc_boost_limit[0][0])
                static_dict["set_soc_boost_limit"]["Response"] = "Set Operation successful"
            except amdsmi_exception.AmdSmiLibraryException as e:
                #static_dict["set_soc_boost_limit"]["Response"] = "N/A"
                static_dict["set_soc_boost_limit"]["Response"] = f"Error occured for CPU {cpu_id} - {e.get_error_info()}"
                logging.debug("Failed to set socket boost limit for cpu %s | %s", cpu_id, e.get_error_info())

        multiple_devices_csv_override = False
        self.logger.store_cpu_output(args.cpu, 'values', static_dict)
        if multiple_devices:
            self.logger.store_multiple_device_output()
            return # Skip printing when there are multiple devices
        self.logger.print_output(multiple_device_enabled=multiple_devices_csv_override)


    def set_gpu(self, args, multiple_devices=False, gpu=None, fan=None, perf_level=None,
                  profile=None, perf_determinism=None, compute_partition=None,
                  memory_partition=None, power_cap=None):
        """Issue reset commands to target gpu(s)

        Args:
            args (Namespace): Namespace containing the parsed CLI args
            multiple_devices (bool, optional): True if checking for multiple devices. Defaults to False.
            gpu (device_handle, optional): device_handle for target device. Defaults to None.
            fan (int, optional): Value override for args.fan. Defaults to None.
            perf_level (amdsmi_interface.AmdSmiDevPerfLevel, optional): Value override for args.perf_level. Defaults to None.
            profile (bool, optional): Value override for args.profile. Defaults to None.
            perf_determinism (int, optional): Value override for args.perf_determinism. Defaults to None.
            compute_partition (amdsmi_interface.AmdSmiComputePartitionType, optional): Value override for args.compute_partition. Defaults to None.
            memory_partition (amdsmi_interface.AmdSmiMemoryPartitionType, optional): Value override for args.memory_partition. Defaults to None.
            power_cap (int, optional): Value override for args.power_cap. Defaults to None.

        Raises:
            ValueError: Value error if no gpu value is provided
            IndexError: Index error if gpu list is empty

        Return:
            Nothing
        """
        # Set args.* to passed in arguments
        if gpu:
            args.gpu = gpu
        if fan is not None:
            args.fan = fan
        if perf_level:
            args.perf_level = perf_level
        if profile:
            args.profile = profile
        if perf_determinism is not None:
            args.perf_determinism = perf_determinism
        if compute_partition:
            args.compute_partition = compute_partition
        if memory_partition:
            args.memory_partition = memory_partition
        if power_cap:
            args.power_cap = power_cap

        # Handle No GPU passed
        if args.gpu == None:
            raise ValueError('No GPU provided, specific GPU target(s) are needed')

        # Handle multiple GPUs
        handled_multiple_gpus, device_handle = self.helpers.handle_gpus(args, self.logger, self.set_gpu)
        if handled_multiple_gpus:
            return # This function is recursive

        args.gpu = device_handle

        # Error if no subcommand args are passed
        if not any([args.fan is not None,
                    args.perf_level,
                    args.profile,
                    args.compute_partition,
                    args.memory_partition,
                    args.perf_determinism is not None,
                    args.power_cap]):
            command = " ".join(sys.argv[1:])
            raise AmdSmiRequiredCommandException(command, self.logger.format)

        # Build GPU string for errors
        try:
            gpu_bdf = amdsmi_interface.amdsmi_get_gpu_device_bdf(args.gpu)
        except amdsmi_exception.AmdSmiLibraryException:
            gpu_bdf = f'BDF Unavailable for {args.gpu}'
        try:
            gpu_id = self.helpers.get_gpu_id_from_device_handle(args.gpu)
        except IndexError:
            gpu_id = f'ID Unavailable for {args.gpu}'
        gpu_string = f"GPU ID: {gpu_id} BDF:{gpu_bdf}"

        # Handle args
        if isinstance(args.fan, int):
            try:
                amdsmi_interface.amdsmi_set_gpu_fan_speed(args.gpu, 0, args.fan)
            except amdsmi_exception.AmdSmiLibraryException as e:
                if e.get_error_code() == amdsmi_interface.amdsmi_wrapper.AMDSMI_STATUS_NO_PERM:
                    raise PermissionError('Command requires elevation') from e
                raise ValueError(f"Unable to set fan speed {args.fan} on {gpu_string}") from e

            self.logger.store_output(args.gpu, 'fan', f"Successfully set fan speed {args.fan}")
        if args.perf_level:
            perf_level = amdsmi_interface.AmdSmiDevPerfLevel[args.perf_level]
            try:
                amdsmi_interface.amdsmi_set_gpu_perf_level(args.gpu, perf_level)
            except amdsmi_exception.AmdSmiLibraryException as e:
                if e.get_error_code() == amdsmi_interface.amdsmi_wrapper.AMDSMI_STATUS_NO_PERM:
                    raise PermissionError('Command requires elevation') from e
                raise ValueError(f"Unable to set performance level {args.perf_level} on {gpu_string}") from e

            self.logger.store_output(args.gpu, 'perflevel', f"Successfully set performance level {args.perf_level}")
        if args.profile:
            self.logger.store_output(args.gpu, 'profile', "Not Yet Implemented")
        if isinstance(args.perf_determinism, int):
            try:
                amdsmi_interface.amdsmi_set_gpu_perf_determinism_mode(args.gpu, args.perf_determinism)
            except amdsmi_exception.AmdSmiLibraryException as e:
                if e.get_error_code() == amdsmi_interface.amdsmi_wrapper.AMDSMI_STATUS_NO_PERM:
                    raise PermissionError('Command requires elevation') from e
                raise ValueError(f"Unable to set performance determinism and clock frequency to {args.perf_determinism} on {gpu_string}") from e

            self.logger.store_output(args.gpu, 'perfdeterminism', f"Successfully enabled performance determinism and set GFX clock frequency to {args.perf_determinism}")
        if args.compute_partition:
            compute_partition = amdsmi_interface.AmdSmiComputePartitionType[args.compute_partition]
            try:
                amdsmi_interface.amdsmi_set_gpu_compute_partition(args.gpu, compute_partition)
            except amdsmi_exception.AmdSmiLibraryException as e:
                if e.get_error_code() == amdsmi_interface.amdsmi_wrapper.AMDSMI_STATUS_NO_PERM:
                    raise PermissionError('Command requires elevation') from e
                raise ValueError(f"Unable to set compute partition to {args.compute_partition} on {gpu_string}") from e
            self.logger.store_output(args.gpu, 'computepartition', f"Successfully set compute partition to {args.compute_partition}")
        if args.memory_partition:
            memory_partition = amdsmi_interface.AmdSmiMemoryPartitionType[args.memory_partition]
            try:
                amdsmi_interface.amdsmi_set_gpu_memory_partition(args.gpu, memory_partition)
            except amdsmi_exception.AmdSmiLibraryException as e:
                if e.get_error_code() == amdsmi_interface.amdsmi_wrapper.AMDSMI_STATUS_NO_PERM:
                    raise PermissionError('Command requires elevation') from e
                raise ValueError(f"Unable to set memory partition to {args.memory_partition} on {gpu_string}") from e
            self.logger.store_output(args.gpu, 'memorypartition', f"Successfully set memory partition to {args.memory_partition}")
        if isinstance(args.power_cap, int):
            try:
                power_cap_info = amdsmi_interface.amdsmi_get_power_cap_info(args.gpu)
                logging.debug(f"Power cap info for gpu {gpu_id} | {power_cap_info}")
                min_power_cap = power_cap_info["min_power_cap"]
                max_power_cap = power_cap_info["max_power_cap"]
                current_power_cap = power_cap_info["power_cap"]
            except amdsmi_exception.AmdSmiLibraryException as e:
                raise ValueError(f"Unable to get power cap info from {gpu_string}") from e

            if args.power_cap == current_power_cap:
                self.logger.store_output(args.gpu, 'powercap', f"Power cap is already set to {args.power_cap}")
            elif args.power_cap >= min_power_cap and args.power_cap <= max_power_cap:
                try:
                    amdsmi_interface.amdsmi_set_power_cap(args.gpu, 0, args.power_cap * 1000000)
                except amdsmi_exception.AmdSmiLibraryException as e:
                    if e.get_error_code() == amdsmi_interface.amdsmi_wrapper.AMDSMI_STATUS_NO_PERM:
                        raise PermissionError('Command requires elevation') from e
                    raise ValueError(f"Unable to set power cap to {args.power_cap} on {gpu_string}") from e
                self.logger.store_output(args.gpu, 'powercap', f"Successfully set power cap to {args.power_cap}")
            else:
                # setting power cap to 0 will return the current power cap so the technical minimum value is 1
                if min_power_cap == 0:
                    min_power_cap = 1
                self.logger.store_output(args.gpu, 'powercap', f"Power cap must be between {min_power_cap} and {max_power_cap}")

        if multiple_devices:
            self.logger.store_multiple_device_output()
            return # Skip printing when there are multiple devices

        self.logger.print_output()


    def set_value(self, args, multiple_devices=False, gpu=None, fan=None, perf_level=None,
                  profile=None, perf_determinism=None, compute_partition=None,
                  memory_partition=None, power_cap=None,
                  cpu=None, cpu_pwr_limit=None, cpu_xgmi_link_width=None, cpu_lclk_dpm_level=None,
                  cpu_pwr_eff_mode=None, cpu_gmi3_link_width=None, cpu_pcie_link_rate=None,
                  cpu_df_pstate_range=None, cpu_enable_apb=None, cpu_disable_apb=None,
                  soc_boost_limit=None, core=None, core_boost_limit=None):
        """Issue reset commands to target gpu(s)

        Args:
            args (Namespace): Namespace containing the parsed CLI args
            multiple_devices (bool, optional): True if checking for multiple devices. Defaults to False.
            gpu (device_handle, optional): device_handle for target device. Defaults to None.
            fan (int, optional): Value override for args.fan. Defaults to None.
            perf_level (amdsmi_interface.AmdSmiDevPerfLevel, optional): Value override for args.perf_level. Defaults to None.
            profile (bool, optional): Value override for args.profile. Defaults to None.
            perf_determinism (int, optional): Value override for args.perf_determinism. Defaults to None.
            compute_partition (amdsmi_interface.AmdSmiComputePartitionType, optional): Value override for args.compute_partition. Defaults to None.
            memory_partition (amdsmi_interface.AmdSmiMemoryPartitionType, optional): Value override for args.memory_partition. Defaults to None.
            power_cap (int, optional): Value override for args.power_cap. Defaults to None.

            cpu (cpu_handle, optional): device_handle for target device. Defaults to None.
            cpu_pwr_limit (int, optional): Value override for args.cpu_pwr_limit. Defaults to None.
            cpu_xgmi_link_width (List[int], optional): Value override for args.cpu_xgmi_link_width. Defaults to None.
            cpu_lclk_dpm_level (List[int], optional): Value override for args.cpu_lclk_dpm_level. Defaults to None.
            cpu_pwr_eff_mode (int, optional): Value override for args.cpu_pwr_eff_mode. Defaults to None.
            cpu_gmi3_link_width (List[int], optional): Value override for args.cpu_gmi3_link_width. Defaults to None.
            cpu_pcie_link_rate (int, optional): Value override for args.cpu_pcie_link_rate. Defaults to None.
            cpu_df_pstate_range (List[int], optional): Value override for args.cpu_df_pstate_range. Defaults to None.
            cpu_enable_apb (bool, optional): Value override for args.cpu_enable_apb. Defaults to None.
            cpu_disable_apb (int, optional): Value override for args.cpu_disable_apb. Defaults to None.
            soc_boost_limit (int, optional): Value override for args.soc_boost_limit. Defaults to None.

            core (device_handle, optional): device_handle for target core. Defaults to None.
            core_boost_limit (int, optional): Value override for args.core_boost_limit. Defaults to None

        Raises:
            ValueError: Value error if no gpu value is provided
            IndexError: Index error if gpu list is empty

        Return:
            Nothing
        """
        # Mutually exculsive args
        if gpu:
            args.gpu = gpu
        if cpu:
            args.cpu = cpu
        if core:
            args.core = core

        # Check if a GPU argument has been set
        gpu_args_enabled = False
        gpu_attributes = ["fan", "perf_level", "profile", "perf_determinism", "compute_partition",
                          "memory_partition", "power_cap"]
        for attr in gpu_attributes:
            if hasattr(args, attr):
                gpu_args_enabled |= bool(getattr(args, attr))

        # Check if a CPU argument has been set
        cpu_args_enabled = False
        cpu_attributes = ["cpu_pwr_limit", "cpu_xgmi_link_width", "cpu_lclk_dpm_level", "cpu_pwr_eff_mode",
                          "cpu_gmi3_link_width", "cpu_pcie_link_rate", "cpu_df_pstate_range",
                          "cpu_enable_apb", "cpu_disable_apb", "soc_boost_limit"]
        for attr in cpu_attributes:
            if hasattr(args, attr):
                cpu_args_enabled |= bool(getattr(args, attr))

        # Check if a Core argument has been set
        core_args_enabled = False
        core_attributes = ["core_boost_limit"]
        for attr in core_attributes:
            if hasattr(args, attr):
                core_args_enabled |= bool(getattr(args, attr))

        # Only allow one device's arguments to be set at a time
        if gpu_args_enabled == cpu_args_enabled == core_args_enabled == False:
            raise ValueError('No GPU, CPU, or CORE arguments provided, specific arguments are needed')
        elif gpu_args_enabled == cpu_args_enabled == core_args_enabled == True:
            raise ValueError('Cannot set GPU, CPU, and CORE arguments at the same time')
        elif not (gpu_args_enabled ^ cpu_args_enabled ^ core_args_enabled):
            raise ValueError('Cannot set GPU, CPU, or CORE arguments at the same time')

        # Handle CPU and GPU intialization cases
        if self.helpers.is_amd_hsmp_initialized() and self.helpers.is_amdgpu_initialized():
            # Print out all CPU and all GPU static info only if no device was specified.
            # If a GPU or CPU argument is provided only print out the specified device.
            if args.cpu == None and args.gpu == None and args.core == None:
                raise ValueError('No GPU, CPU, or CORE provided, specific target(s) are needed')

            if args.cpu:
                self.set_cpu(args, multiple_devices, cpu, cpu_pwr_limit,
                                cpu_xgmi_link_width, cpu_lclk_dpm_level, cpu_pwr_eff_mode,
                                cpu_gmi3_link_width, cpu_pcie_link_rate, cpu_df_pstate_range,
                                cpu_enable_apb, cpu_disable_apb, soc_boost_limit)
            if args.core:
                self.logger.output = {}
                self.logger.clear_multiple_devices_ouput()
                self.set_core(args, multiple_devices, core, core_boost_limit)
            if args.gpu:
                self.logger.output = {}
                self.logger.clear_multiple_devices_ouput()
                self.set_gpu(args, multiple_devices, gpu, fan, perf_level,
                                profile, perf_determinism, compute_partition,
                                memory_partition, power_cap)
        elif self.helpers.is_amd_hsmp_initialized(): # Only CPU is initialized
            if args.cpu == None and args.core == None:
                raise ValueError('No CPU or CORE provided, specific target(s) are needed')
            if args.cpu:
                self.set_cpu(args, multiple_devices, cpu, cpu_pwr_limit,
                                cpu_xgmi_link_width, cpu_lclk_dpm_level, cpu_pwr_eff_mode,
                                cpu_gmi3_link_width, cpu_pcie_link_rate, cpu_df_pstate_range,
                                cpu_enable_apb, cpu_disable_apb, soc_boost_limit)
            if args.core:
                self.logger.output = {}
                self.logger.clear_multiple_devices_ouput()
                self.set_core(args, multiple_devices, core, core_boost_limit)
        elif self.helpers.is_amdgpu_initialized(): # Only GPU is initialized
            if args.gpu == None:
                raise ValueError('No GPU provided, specific GPU target(s) are needed')
            self.logger.clear_multiple_devices_ouput()
            self.set_gpu(args, multiple_devices, gpu, fan, perf_level,
                            profile, perf_determinism, compute_partition,
                            memory_partition, power_cap)


    def reset(self, args, multiple_devices=False, gpu=None, gpureset=None,
                clocks=None, fans=None, profile=None, xgmierr=None, perf_determinism=None,
                compute_partition=None, memory_partition=None, power_cap=None):
        """Issue reset commands to target gpu(s)

        Args:
            args (Namespace): Namespace containing the parsed CLI args
            multiple_devices (bool, optional): True if checking for multiple devices. Defaults to False.
            gpu (device_handle, optional): device_handle for target device. Defaults to None.
            gpureset (bool, optional): Value override for args.gpureset. Defaults to None.
            clocks (bool, optional): Value override for args.clocks. Defaults to None.
            fans (bool, optional): Value override for args.fans. Defaults to None.
            profile (bool, optional): Value override for args.profile. Defaults to None.
            xgmierr (bool, optional): Value override for args.xgmierr. Defaults to None.
            perf_determinism (bool, optional): Value override for args.perf_determinism. Defaults to None.
            compute_partition (bool, optional): Value override for args.compute_partition. Defaults to None.
            memory_partition (bool, optional): Value override for args.memory_partition. Defaults to None.
            power_cap (int, optional): Value override for args.power_cap. Defaults to None.

        Raises:
            ValueError: Value error if no gpu value is provided
            IndexError: Index error if gpu list is empty

        Return:
            Nothing
        """
        # Set args.* to passed in arguments
        if gpu:
            args.gpu = gpu
        if gpureset:
            args.gpureset = gpureset
        if clocks:
            args.clocks = clocks
        if fans:
            args.fans = fans
        if profile:
            args.profile = profile
        if xgmierr:
            args.xgmierr = xgmierr
        if perf_determinism:
            args.perf_determinism = perf_determinism
        if compute_partition:
            args.compute_partition = compute_partition
        if memory_partition:
            args.memory_partition = memory_partition
        if power_cap:
            args.power_cap = power_cap

        # Handle No GPU passed
        if args.gpu == None:
            raise ValueError('No GPU provided, specific GPU target(s) are needed')

        # Handle multiple GPUs
        handled_multiple_gpus, device_handle = self.helpers.handle_gpus(args, self.logger, self.reset)
        if handled_multiple_gpus:
            return # This function is recursive

        args.gpu = device_handle

        # Get gpu_id for logging
        gpu_id = self.helpers.get_gpu_id_from_device_handle(args.gpu)

        # Error if no subcommand args are passed
        if not any([args.gpureset, args.clocks, args.fans, args.profile, args.xgmierr, \
                    args.perf_determinism, args.compute_partition, args.memory_partition, \
                    args.power_cap]):
            command = " ".join(sys.argv[1:])
            raise AmdSmiRequiredCommandException(command, self.logger.format)

        if args.gpureset:
            if self.helpers.is_amd_device(args.gpu):
                try:
                    amdsmi_interface.amdsmi_reset_gpu(args.gpu)
                    result = 'Successfully reset GPU'
                except amdsmi_exception.AmdSmiLibraryException as e:
                    if e.get_error_code() == amdsmi_interface.amdsmi_wrapper.AMDSMI_STATUS_NO_PERM:
                        raise PermissionError('Command requires elevation') from e
                    result = "Failed to reset GPU"
            else:
                result = 'Unable to reset non-amd GPU'

            self.logger.store_output(args.gpu, 'gpu_reset', result)
        if args.clocks:
            reset_clocks_results = {'overdrive': '',
                                    'clocks': '',
                                    'performance': ''}
            try:
                amdsmi_interface.amdsmi_set_gpu_overdrive_level(args.gpu, 0)
                reset_clocks_results['overdrive'] = 'Overdrive set to 0'
            except amdsmi_exception.AmdSmiLibraryException as e:
                if e.get_error_code() == amdsmi_interface.amdsmi_wrapper.AMDSMI_STATUS_NO_PERM:
                    raise PermissionError('Command requires elevation') from e
                reset_clocks_results['overdrive'] = "N/A"
                logging.debug("Failed to reset overdrive on gpu %s | %s", gpu_id, e.get_error_info())

            try:
                level_auto = amdsmi_interface.AmdSmiDevPerfLevel.AUTO
                amdsmi_interface.amdsmi_set_gpu_perf_level(args.gpu, level_auto)
                reset_clocks_results['clocks'] = 'Successfully reset clocks'
            except amdsmi_exception.AmdSmiLibraryException as e:
                if e.get_error_code() == amdsmi_interface.amdsmi_wrapper.AMDSMI_STATUS_NO_PERM:
                    raise PermissionError('Command requires elevation') from e
                reset_clocks_results['clocks'] = "N/A"
                logging.debug("Failed to reset perf level on gpu %s | %s", gpu_id, e.get_error_info())

            try:
                level_auto = amdsmi_interface.AmdSmiDevPerfLevel.AUTO
                amdsmi_interface.amdsmi_set_gpu_perf_level(args.gpu, level_auto)
                reset_clocks_results['performance'] = 'Performance level reset to auto'
            except amdsmi_exception.AmdSmiLibraryException as e:
                if e.get_error_code() == amdsmi_interface.amdsmi_wrapper.AMDSMI_STATUS_NO_PERM:
                    raise PermissionError('Command requires elevation') from e
                reset_clocks_results['performance'] = "N/A"
                logging.debug("Failed to reset perf level on gpu %s | %s", gpu_id, e.get_error_info())

            self.logger.store_output(args.gpu, 'reset_clocks', reset_clocks_results)
        if args.fans:
            try:
                amdsmi_interface.amdsmi_reset_gpu_fan(args.gpu, 0)
                result = 'Successfully reset fan speed to driver control'
            except amdsmi_exception.AmdSmiLibraryException as e:
                if e.get_error_code() == amdsmi_interface.amdsmi_wrapper.AMDSMI_STATUS_NO_PERM:
                    raise PermissionError('Command requires elevation') from e
                result = "N/A"
                logging.debug("Failed to reset fans on gpu %s | %s", gpu_id, e.get_error_info())

            self.logger.store_output(args.gpu, 'reset_fans', result)
        if args.profile:
            reset_profile_results = {'power_profile' : '',
                                     'performance_level': ''}
            try:
                power_profile_mask = amdsmi_interface.AmdSmiPowerProfilePresetMasks.BOOTUP_DEFAULT
                amdsmi_interface.amdsmi_set_gpu_power_profile(args.gpu, 0, power_profile_mask)
                reset_profile_results['power_profile'] = 'Successfully reset Power Profile'
            except amdsmi_exception.AmdSmiLibraryException as e:
                if e.get_error_code() == amdsmi_interface.amdsmi_wrapper.AMDSMI_STATUS_NO_PERM:
                    raise PermissionError('Command requires elevation') from e
                reset_profile_results['power_profile'] = "N/A"
                logging.debug("Failed to reset power profile on gpu %s | %s", gpu_id, e.get_error_info())

            try:
                level_auto = amdsmi_interface.AmdSmiDevPerfLevel.AUTO
                amdsmi_interface.amdsmi_set_gpu_perf_level(args.gpu, level_auto)
                reset_profile_results['performance_level'] = 'Successfully reset Performance Level'
            except amdsmi_exception.AmdSmiLibraryException as e:
                if e.get_error_code() == amdsmi_interface.amdsmi_wrapper.AMDSMI_STATUS_NO_PERM:
                    raise PermissionError('Command requires elevation') from e
                reset_profile_results['performance_level'] = "N/A"
                logging.debug("Failed to reset perf level on gpu %s | %s", gpu_id, e.get_error_info())

            self.logger.store_output(args.gpu, 'reset_profile', reset_profile_results)
        if args.xgmierr:
            try:
                amdsmi_interface.amdsmi_reset_gpu_xgmi_error(args.gpu)
                result = 'Successfully reset XGMI Error count'
            except amdsmi_exception.AmdSmiLibraryException as e:
                if e.get_error_code() == amdsmi_interface.amdsmi_wrapper.AMDSMI_STATUS_NO_PERM:
                    raise PermissionError('Command requires elevation') from e
                result = "N/A"
                logging.debug("Failed to reset xgmi error count on gpu %s | %s", gpu_id, e.get_error_info())
            self.logger.store_output(args.gpu, 'reset_xgmi_err', result)
        if args.perf_determinism:
            try:
                level_auto = amdsmi_interface.AmdSmiDevPerfLevel.AUTO
                amdsmi_interface.amdsmi_set_gpu_perf_level(args.gpu, level_auto)
                result = 'Successfully disabled performance determinism'
            except amdsmi_exception.AmdSmiLibraryException as e:
                if e.get_error_code() == amdsmi_interface.amdsmi_wrapper.AMDSMI_STATUS_NO_PERM:
                    raise PermissionError('Command requires elevation') from e
                result = "N/A"
                logging.debug("Failed to set perf level on gpu %s | %s", gpu_id, e.get_error_info())
            self.logger.store_output(args.gpu, 'reset_perf_determinism', result)
        if args.compute_partition:
            try:
                amdsmi_interface.amdsmi_reset_gpu_compute_partition(args.gpu)
                result = 'Successfully reset compute partition'
            except amdsmi_exception.AmdSmiLibraryException as e:
                if e.get_error_code() == amdsmi_interface.amdsmi_wrapper.AMDSMI_STATUS_NO_PERM:
                    raise PermissionError('Command requires elevation') from e
                result = "N/A"
                logging.debug("Failed to reset compute partition on gpu %s | %s", gpu_id, e.get_error_info())
            self.logger.store_output(args.gpu, 'reset_compute_partition', result)
        if args.memory_partition:
            try:
                amdsmi_interface.amdsmi_reset_gpu_memory_partition(args.gpu)
                result = 'Successfully reset memory partition'
            except amdsmi_exception.AmdSmiLibraryException as e:
                if e.get_error_code() == amdsmi_interface.amdsmi_wrapper.AMDSMI_STATUS_NO_PERM:
                    raise PermissionError('Command requires elevation') from e
                result = "N/A"
                logging.debug("Failed to reset memory partition on gpu %s | %s", gpu_id, e.get_error_info())
            self.logger.store_output(args.gpu, 'reset_memory_partition', result)
        if args.power_cap:
            try:
                power_cap_info = amdsmi_interface.amdsmi_get_power_cap_info(args.gpu)
                logging.debug(f"Power cap info for gpu {gpu_id} | {power_cap_info}")
                default_power_cap = power_cap_info["default_power_cap"]
            except amdsmi_exception.AmdSmiLibraryException as e:
                raise ValueError(f"Unable to get power cap info from {gpu_id}") from e

            if args.power_cap == default_power_cap:
                self.logger.store_output(args.gpu, 'powercap', f"Power cap is already set to {default_power_cap}")
            else:
                try:
                    amdsmi_interface.amdsmi_set_power_cap(args.gpu, 0, default_power_cap * 1000000)
                except amdsmi_exception.AmdSmiLibraryException as e:
                    if e.get_error_code() == amdsmi_interface.amdsmi_wrapper.AMDSMI_STATUS_NO_PERM:
                        raise PermissionError('Command requires elevation') from e
                    raise ValueError(f"Unable to reset power cap to {default_power_cap} on GPU {gpu_id}") from e
                self.logger.store_output(args.gpu, 'powercap', f"Successfully set power cap to {default_power_cap}")

        if multiple_devices:
            self.logger.store_multiple_device_output()
            return # Skip printing when there are multiple devices

        self.logger.print_output()


    def monitor(self, args, multiple_devices=False, watching_output=False, gpu=None,
                  watch=None, watch_time=None, iterations=None, power_usage=None,
                  temperature=None, gfx_util=None, mem_util=None, encoder=None, decoder=None,
                  throttle_status=None, ecc=None, vram_usage=None, pcie=None):
        """ Populate a table with each GPU as an index to rows of targeted data

        Args:
            args (Namespace): Namespace containing the parsed CLI args
            multiple_devices (bool, optional): True if checking for multiple devices. Defaults to False.
            gpu (device_handle, optional): device_handle for target device. Defaults to None.
            watch (bool, optional): Value override for args.watch. Defaults to None.
            watch_time (int, optional): Value override for args.watch_time. Defaults to None.
            iterations (int, optional): Value override for args.iterations. Defaults to None.
            power_usage (bool, optional): Value override for args.power_usage. Defaults to None.
            temperature (bool, optional): Value override for args.temperature. Defaults to None.
            gfx (bool, optional): Value override for args.gfx. Defaults to None.
            mem (bool, optional): Value override for args.mem. Defaults to None.
            encoder (bool, optional): Value override for args.encoder. Defaults to None.
            decoder (bool, optional): Value override for args.decoder. Defaults to None.
            throttle_status (bool, optional): Value override for args.throttle_status. Defaults to None.
            ecc (bool, optional): Value override for args.ecc. Defaults to None.
            vram_usage (bool, optional): Value override for args.vram_usage. Defaults to None.
            pcie (bool, optional): Value override for args.pcie. Defaults to None.

        Raises:
            ValueError: Value error if no gpu value is provided
            IndexError: Index error if gpu list is empty

        Return:
            Nothing
        """
        # Set args.* to passed in arguments
        if gpu:
            args.gpu = gpu
        if watch:
            args.watch = watch
        if watch_time:
            args.watch_time = watch_time
        if iterations:
            args.iterations = iterations

        # monitor args
        if power_usage:
            args.power_usage = power_usage
        if temperature:
            args.temperature = temperature
        if gfx_util:
            args.gfx = gfx_util
        if mem_util:
            args.mem = mem_util
        if encoder:
            args.encoder = encoder
        if decoder:
            args.decoder = decoder
        if throttle_status:
            args.throttle_status = throttle_status
        if ecc:
            args.ecc = ecc
        if vram_usage:
            args.vram_usage = vram_usage
        if pcie:
            args.pcie = pcie

        # Handle No GPU passed
        if args.gpu == None:
            args.gpu = self.device_handles

        # If all arguments are False, the print all values
        if not any([args.power_usage, args.temperature, args.gfx, args.mem,
                    args.encoder, args.decoder, args.throttle_status, args.ecc,
                    args.vram_usage, args.pcie]):
            args.power_usage = args.temperature = args.gfx = args.mem = \
                args.encoder = args.decoder = args.throttle_status = args.ecc = \
                args.vram_usage = args.pcie = True

        # Handle watch logic, will only enter this block once
        if args.watch:
            self.helpers.handle_watch(args=args, subcommand=self.monitor, logger=self.logger)
            return

        # Handle multiple GPUs
        if isinstance(args.gpu, list):
            if len(args.gpu) > 1:
                # Deepcopy gpus as recursion will destroy the gpu list
                stored_gpus = []
                for gpu in args.gpu:
                    stored_gpus.append(gpu)

                # Store output from multiple devices
                for device_handle in args.gpu:
                    self.monitor(args, multiple_devices=True, watching_output=watching_output, gpu=device_handle)

                # Reload original gpus
                args.gpu = stored_gpus

                # Print multiple device output
                self.logger.print_output(multiple_device_enabled=True, watching_output=watching_output, tabular=True)

                # Add output to total watch output and clear multiple device output
                if watching_output:
                    self.logger.store_watch_output(multiple_device_enabled=True)

                    # Flush the watching output
                    self.logger.print_output(multiple_device_enabled=True, watching_output=watching_output, tabular=True)

                return
            elif len(args.gpu) == 1:
                args.gpu = args.gpu[0]
            else:
                raise IndexError("args.gpu should not be an empty list")

        monitor_values = {}

        # Get gpu_id for logging
        gpu_id = self.helpers.get_gpu_id_from_device_handle(args.gpu)

        # Clear the table header
        self.logger.table_header = ''

        # Store timestamp for watch output
        if watching_output:
            self.logger.store_output(args.gpu, 'timestamp', int(time.time()))
            self.logger.table_header += 'TIMESTAMP'.rjust(10) + '  '

        self.logger.table_header += 'GPU'

        if args.power_usage:
            try:
                gpu_metrics_info = amdsmi_interface.amdsmi_get_gpu_metrics_info(args.gpu)

                if gpu_metrics_info['current_socket_power'] != "N/A":
                    monitor_values['power_usage'] = gpu_metrics_info['current_socket_power']
                else: # Fallback to average_socket_power for older gpu_metrics versions
                    monitor_values['power_usage'] = gpu_metrics_info['average_socket_power']

                power_unit = 'W'
                if self.logger.is_human_readable_format() and monitor_values['power_usage'] != "N/A":
                    monitor_values['power_usage'] = f"{monitor_values['power_usage']} {power_unit}"
                if self.logger.is_json_format() and monitor_values['power_usage'] != "N/A":
                    monitor_values['power_usage'] = {"value" : monitor_values['power_usage'],
                                                     "unit" : power_unit}

            except amdsmi_exception.AmdSmiLibraryException as e:
                monitor_values['power_usage'] = "N/A"
                logging.debug("Failed to get power usage on gpu %s | %s", gpu_id, e.get_error_info())

            self.logger.table_header += 'POWER'.rjust(7)
        if args.temperature:
            try:
                temperature = amdsmi_interface.amdsmi_get_gpu_metrics_info(args.gpu)['temperature_hotspot']
                monitor_values['hotspot_temperature'] = temperature
            except amdsmi_exception.AmdSmiLibraryException as e:
                monitor_values['hotspot_temperature'] = "N/A"
                logging.debug("Failed to get hotspot temperature on gpu %s | %s", gpu_id, e.get_error_info())

            try:
                temperature = amdsmi_interface.amdsmi_get_gpu_metrics_info(args.gpu)['temperature_mem']
                monitor_values['memory_temperature'] = temperature
            except amdsmi_exception.AmdSmiLibraryException as e:
                monitor_values['memory_temperature'] = "N/A"
                logging.debug("Failed to get memory temperature on gpu %s | %s", gpu_id, e.get_error_info())

            temp_unit_human_readable = '\N{DEGREE SIGN}C'
            temp_unit_json = 'C'
            if monitor_values['hotspot_temperature'] != "N/A":
                if self.logger.is_human_readable_format():
                    monitor_values['hotspot_temperature'] = f"{monitor_values['hotspot_temperature']} {temp_unit_human_readable}"
                if self.logger.is_json_format():
                    monitor_values['hotspot_temperature'] = {"value" : monitor_values['hotspot_temperature'],
                                                            "unit" : temp_unit_json}
            if monitor_values['memory_temperature'] != "N/A":
                if self.logger.is_human_readable_format():
                    monitor_values['memory_temperature'] = f"{monitor_values['memory_temperature']} {temp_unit_human_readable}"
                if self.logger.is_json_format():
                    monitor_values['memory_temperature'] = {"value" : monitor_values['memory_temperature'],
                                                            "unit" : temp_unit_json}

            self.logger.table_header += 'GPU_TEMP'.rjust(10)
            self.logger.table_header += 'MEM_TEMP'.rjust(10)
        if args.gfx:
            try:
                gfx_util = amdsmi_interface.amdsmi_get_gpu_metrics_info(args.gpu)['average_gfx_activity']
                monitor_values['gfx'] = gfx_util
                activity_unit = '%'
                if gfx_util != "N/A":
                    if self.logger.is_human_readable_format():
                        monitor_values['gfx'] = f"{monitor_values['gfx']} {activity_unit}"
                    if self.logger.is_json_format():
                        monitor_values['gfx'] = {"value" : monitor_values['gfx'],
                                                 "unit" : activity_unit}
            except amdsmi_exception.AmdSmiLibraryException as e:
                monitor_values['gfx'] = "N/A"
                logging.debug("Failed to get gfx utilization on gpu %s | %s", gpu_id, e.get_error_info())

            self.logger.table_header += 'GFX_UTIL'.rjust(10)

            try:
                gfx_clock = amdsmi_interface.amdsmi_get_gpu_metrics_info(args.gpu)['current_gfxclk']
                monitor_values['gfx_clock'] = gfx_clock
                freq_unit = 'MHz'
                if gfx_clock != "N/A":
                    if self.logger.is_human_readable_format():
                        monitor_values['gfx_clock'] = f"{monitor_values['gfx_clock']} {freq_unit}"
                    if self.logger.is_json_format():
                        monitor_values['gfx_clock'] = {"value" : monitor_values['gfx_clock'],
                                                       "unit" : freq_unit}

            except amdsmi_exception.AmdSmiLibraryException as e:
                monitor_values['gfx_clock'] = "N/A"
                logging.debug("Failed to get gfx clock on gpu %s | %s", gpu_id, e.get_error_info())

            self.logger.table_header += 'GFX_CLOCK'.rjust(11)
        if args.mem:
            try:
                mem_util = amdsmi_interface.amdsmi_get_gpu_metrics_info(args.gpu)['average_umc_activity']
                monitor_values['mem'] = mem_util
                activity_unit = '%'
                if mem_util != "N/A":
                    if self.logger.is_human_readable_format():
                        monitor_values['mem'] = f"{monitor_values['mem']} {activity_unit}"
                    if self.logger.is_json_format():
                        monitor_values['mem'] = {"value" : monitor_values['mem'],
                                                 "unit" : activity_unit}
            except amdsmi_exception.AmdSmiLibraryException as e:
                monitor_values['mem'] = "N/A"
                logging.debug("Failed to get mem utilization on gpu %s | %s", gpu_id, e.get_error_info())

            self.logger.table_header += 'MEM_UTIL'.rjust(10)

            try:
                mem_clock = amdsmi_interface.amdsmi_get_gpu_metrics_info(args.gpu)['current_uclk']
                monitor_values['mem_clock'] = mem_clock
                freq_unit = 'MHz'
                if mem_clock != "N/A":
                    if self.logger.is_human_readable_format():
                        monitor_values['mem_clock'] = f"{monitor_values['mem_clock']} {freq_unit}"
                    if self.logger.is_json_format():
                        monitor_values['mem_clock'] = {"value" : monitor_values['mem_clock'],
                                                       "unit" : freq_unit}
            except amdsmi_exception.AmdSmiLibraryException as e:
                monitor_values['mem_clock'] = "N/A"
                logging.debug("Failed to get mem clock on gpu %s | %s", gpu_id, e.get_error_info())

            self.logger.table_header += 'MEM_CLOCK'.rjust(11)
        if args.encoder:
            try:
                # Get List of vcn activity values
                encoder_util = amdsmi_interface.amdsmi_get_gpu_metrics_info(args.gpu)['vcn_activity']
                encoding_activity_avg = []
                for value in encoder_util:
                    if isinstance(value, int):
                        encoding_activity_avg.append(value)

                # Averaging the possible encoding activity values
                if encoding_activity_avg:
                    encoding_activity_avg = sum(encoding_activity_avg) / len(encoding_activity_avg)
                else:
                    encoding_activity_avg = "N/A"

                monitor_values['encoder'] = encoding_activity_avg

                activity_unit = '%'
                if monitor_values['encoder'] != "N/A":
                    if self.logger.is_human_readable_format():
                        monitor_values['encoder'] = f"{monitor_values['encoder']} {activity_unit}"
                    if self.logger.is_json_format():
                        monitor_values['encoder'] = {"value" : monitor_values['encoder'],
                                                    "unit" : activity_unit}
            except amdsmi_exception.AmdSmiLibraryException as e:
                monitor_values['encoder'] = "N/A"
                logging.debug("Failed to get encoder utilization on gpu %s | %s", gpu_id, e.get_error_info())

            self.logger.table_header += 'ENC_UTIL'.rjust(10)

            try:
                encoder_clock = amdsmi_interface.amdsmi_get_gpu_metrics_info(args.gpu)['current_vclk0']
                monitor_values['encoder_clock'] = encoder_clock
                freq_unit = 'MHz'
                if encoder_clock != "N/A":
                    if self.logger.is_human_readable_format():
                        monitor_values['encoder_clock'] = f"{monitor_values['encoder_clock']} {freq_unit}"
                    if self.logger.is_json_format():
                        monitor_values['encoder_clock'] = {"value" : monitor_values['encoder_clock'],
                                                           "unit" : freq_unit}
            except amdsmi_exception.AmdSmiLibraryException as e:
                monitor_values['encoder_clock'] = "N/A"
                logging.debug("Failed to get encoder clock on gpu %s | %s", gpu_id, e.get_error_info())

            self.logger.table_header += 'ENC_CLOCK'.rjust(11)
        if args.decoder:
            try:
                decoder_util = "N/A" # Not yet implemented
                monitor_values['decoder'] = decoder_util
                # if self.logger.is_human_readable_format():
                #     monitor_values['decoder'] = f"{monitor_values['decoder']} %"
            except amdsmi_exception.AmdSmiLibraryException as e:
                monitor_values['decoder'] = "N/A"
                logging.debug("Failed to get decoder utilization on gpu %s | %s", gpu_id, e.get_error_info())

            self.logger.table_header += 'DEC_UTIL'.rjust(10)

            try:
                decoder_clock = amdsmi_interface.amdsmi_get_gpu_metrics_info(args.gpu)['current_dclk0']
                monitor_values['decoder_clock'] = decoder_clock

                freq_unit = 'MHz'
                if decoder_clock != "N/A":
                    if self.logger.is_human_readable_format():
                        monitor_values['decoder_clock'] = f"{monitor_values['decoder_clock']} {freq_unit}"
                    if self.logger.is_json_format():
                        monitor_values['decoder_clock'] = {"value" : monitor_values['decoder_clock'],
                                                           "unit" : freq_unit}
            except amdsmi_exception.AmdSmiLibraryException as e:
                monitor_values['decoder_clock'] = "N/A"
                logging.debug("Failed to get decoder clock on gpu %s | %s", gpu_id, e.get_error_info())

            self.logger.table_header += 'DEC_CLOCK'.rjust(11)
        if args.throttle_status:
            try:
                throttle_status = amdsmi_interface.amdsmi_get_gpu_metrics_info(args.gpu)['throttle_status']
                if throttle_status != "N/A":
                    if throttle_status:
                        throttle_status = "THROTTLED"
                    else:
                        throttle_status = "UNTHROTTLED"
                monitor_values['throttle_status'] = throttle_status
            except amdsmi_exception.AmdSmiLibraryException as e:
                monitor_values['throttle_status'] = "N/A"
                logging.debug("Failed to get throttle status on gpu %s | %s", gpu_id, e.get_error_info())

            self.logger.table_header += 'THROTTLE'.rjust(13)
        if args.ecc:
            try:
                ecc = amdsmi_interface.amdsmi_get_gpu_total_ecc_count(args.gpu)
                monitor_values['single_bit_ecc'] = ecc['correctable_count']
                monitor_values['double_bit_ecc'] = ecc['uncorrectable_count']
            except amdsmi_exception.AmdSmiLibraryException as e:
                monitor_values['ecc'] = "N/A"
                logging.debug("Failed to get ecc on gpu %s | %s", gpu_id, e.get_error_info())

            self.logger.table_header += 'SINGLE_ECC'.rjust(12)
            self.logger.table_header += 'DOUBLE_ECC'.rjust(12)

            try:
                pcie_replay = amdsmi_interface.amdsmi_get_gpu_pci_replay_counter(args.gpu)
                monitor_values['pcie_replay'] = pcie_replay
            except amdsmi_exception.AmdSmiLibraryException as e:
                monitor_values['pcie_replay'] = "N/A"
                logging.debug("Failed to get pcie replay counter on gpu %s | %s", gpu_id, e.get_error_info())

            self.logger.table_header += 'PCIE_REPLAY'.rjust(13)
        if args.vram_usage:
            try:
                vram_usage = amdsmi_interface.amdsmi_get_gpu_vram_usage(args.gpu)
                monitor_values['vram_used'] = vram_usage['vram_used']
                monitor_values['vram_total'] = vram_usage['vram_total']
                vram_usage_unit = "MB"
                if self.logger.is_human_readable_format():
                    monitor_values['vram_used'] = f"{monitor_values['vram_used']} {vram_usage_unit}"
                    monitor_values['vram_total'] = f"{monitor_values['vram_total']} {vram_usage_unit}"
                if self.logger.is_json_format():
                    monitor_values['vram_used'] = {"value" : monitor_values['vram_used'],
                                                   "unit" : vram_usage_unit}
                    monitor_values['vram_total'] = {"value" : monitor_values['vram_total'],
                                                    "unit" : vram_usage_unit}
            except amdsmi_exception.AmdSmiLibraryException as e:
                monitor_values['vram_used'] = "N/A"
                monitor_values['vram_total'] = "N/A"
                logging.debug("Failed to get vram memory usage on gpu %s | %s", gpu_id, e.get_error_info())

            self.logger.table_header += 'VRAM_USED'.rjust(11)
            self.logger.table_header += 'VRAM_TOTAL'.rjust(12)
        if args.pcie:
            try:
                pcie_bw = amdsmi_interface.amdsmi_get_gpu_pci_throughput(args.gpu)
                sent = pcie_bw['sent'] * pcie_bw['max_pkt_sz']
                received = pcie_bw['received'] * pcie_bw['max_pkt_sz']

                bw_unit = "Mb/s"
                packet_size_unit = "B"
                if sent > 0:
                    sent = sent // 1024 // 1024
                if received > 0:
                    received = received // 1024 // 1024

                if self.logger.is_human_readable_format():
                    sent = f"{sent} {bw_unit}"
                    received = f"{received} {bw_unit}"
                    pcie_bw['max_pkt_sz'] = f"{pcie_bw['max_pkt_sz']} {packet_size_unit}"
                if self.logger.is_json_format():
                    sent = {"value" : sent,
                            "unit" : bw_unit}
                    received = {"value" : received,
                                "unit" : bw_unit}
                    pcie_bw['max_pkt_sz'] = {"value" : pcie_bw['max_pkt_sz'],
                                                "unit" : packet_size_unit}

                monitor_values['pcie_tx'] = sent
                monitor_values['pcie_rx'] = received
            except amdsmi_exception.AmdSmiLibraryException as e:
                monitor_values['pcie_tx'] = "N/A"
                monitor_values['pcie_rx'] = "N/A"
                logging.debug("Failed to get pci throughput on gpu %s | %s", gpu_id, e.get_error_info())

            self.logger.table_header += 'PCIE_TX'.rjust(10)
            self.logger.table_header += 'PCIE_RX'.rjust(10)

        self.logger.store_output(args.gpu, 'values', monitor_values)

        if multiple_devices:
            self.logger.store_multiple_device_output()
            return # Skip printing when there are multiple devices

        self.logger.print_output(watching_output=watching_output, tabular=True)

        if watching_output: # End of single gpu add to watch_output
            self.logger.store_watch_output(multiple_device_enabled=False)


    def rocm_smi(self, args):
        print("Placeholder for rocm-smi legacy commands")


    def xgmi(self, args, multiple_devices=False, gpu=None, metric=None):
        """ Get topology information for target gpus
            params:
                args - argparser args to pass to subcommand
                multiple_devices (bool) - True if checking for multiple devices
                gpu (device_handle) - device_handle for target device
                metric (bool) - Value override for args.metric

            return:
                Nothing
        """
        # Not supported with partitions

        # Set args.* to passed in arguments
        if gpu:
            args.gpu = gpu
        if metric:
            args.metric = metric

        # Handle No GPU passed
        if args.gpu == None:
            args.gpu = self.device_handles

        if not isinstance(args.gpu, list):
            args.gpu = [args.gpu]

        # Handle all args being false
        if not any([args.metric]):
            args.metric = True

        # Clear the table header
        self.logger.table_header = ''.rjust(7)

        # Populate the possible gpus and their bdfs
        xgmi_values = []
        for gpu in args.gpu:
            logging.debug("check1 device_handle: %s", gpu)
            gpu_id = self.helpers.get_gpu_id_from_device_handle(gpu)
            gpu_bdf = amdsmi_interface.amdsmi_get_gpu_device_bdf(gpu)
            xgmi_values.append({"gpu" : gpu_id,
                                "bdf" : gpu_bdf})
            # Populate header with just bdfs
            self.logger.table_header += gpu_bdf.rjust(13)

        if args.metric:
            # prepend link metrics header to the table header
            link_metrics_header = "       " + "bdf".ljust(13) + \
                  "bit_rate".ljust(9) + "max_bandwidth".ljust(14) + \
                  "link_type".ljust(10)
            self.logger.table_header = link_metrics_header + self.logger.table_header.strip()

            # Populate dictionary according to format
            for xgmi_dict in xgmi_values:
                src_gpu_id = xgmi_dict['gpu']
                src_gpu_bdf = xgmi_dict['bdf']
                src_gpu = amdsmi_interface.amdsmi_get_processor_handle_from_bdf(src_gpu_bdf) #TODO VERIFY this is correct
                logging.debug("check2 device_handle: %s", src_gpu)
                # This should be the same order as the check1

                xgmi_dict['link_metrics'] = {
                    "bit_rate" : "N/A",
                    "max_bandwidth" : "N/A",
                    "link_type" : "N/A",
                    "links" : []
                }

                try:
                    pcie_info = amdsmi_interface.amdsmi_get_pcie_info(src_gpu)['pcie_static']
                    if pcie_info['max_pcie_speed'] % 1000 != 0:
                        pcie_speed_GTs_value = round(pcie_info['max_pcie_speed'] / 1000, 1)
                    else:
                        pcie_speed_GTs_value = round(pcie_info['max_pcie_speed'] / 1000)

                    bitrate = pcie_speed_GTs_value
                    max_bandwidth = bitrate * pcie_info['max_pcie_width']
                except amdsmi_exception.AmdSmiLibraryException as e:
                    logging.debug("Failed to get bitrate and bandwidth for GPU %s | %s", src_gpu_id,
                                    e.get_error_info())

                # Populate bitrate and max_bandwidth with units logic
                bw_unit = 'Gb/s'
                if self.logger.is_human_readable_format():
                    xgmi_dict['link_metrics']['bit_rate'] = f"{bitrate} {bw_unit}"
                    xgmi_dict['link_metrics']['max_bandwidth'] = f"{max_bandwidth} {bw_unit}"
                elif self.logger.is_json_format():
                    xgmi_dict['link_metrics']['bit_rate'] = {"value" : bitrate,
                                                             "unit" : bw_unit}
                    xgmi_dict['link_metrics']['max_bandwidth'] = {"value" : max_bandwidth,
                                                                  "unit" : bw_unit}
                elif self.logger.is_csv_format():
                    xgmi_dict['link_metrics']['bit_rate'] = bitrate
                    xgmi_dict['link_metrics']['max_bandwidth'] = max_bandwidth

                # Populate link metrics
                for dest_gpu in args.gpu:
                    dest_gpu_id = self.helpers.get_gpu_id_from_device_handle(dest_gpu)
                    dest_gpu_bdf = amdsmi_interface.amdsmi_get_gpu_device_bdf(dest_gpu)
                    dest_link_dict = {
                        "gpu" : dest_gpu_id,
                        "bdf" : dest_gpu_bdf,
                        "read" : "N/A",
                        "write" : "N/A"
                    }

                    # Don't make a call to check link status for the same gpu
                    if dest_gpu_bdf == src_gpu_bdf:
                        dest_link_dict['read'] = "N/A"
                        dest_link_dict['write'] = "N/A"
                        xgmi_dict['link_metrics']['links'].append(dest_link_dict)
                        continue

                    try:
                        # Get the read write relative to the source gpu
                        metrics_info = amdsmi_interface.amdsmi_get_gpu_metrics_info(src_gpu)
                        read = metrics_info['xgmi_read_data_acc'][dest_gpu_id]
                        write = metrics_info['xgmi_write_data_acc'][dest_gpu_id]
                    except amdsmi_exception.AmdSmiLibraryException as e:
                        logging.debug("Failed to get read data for %s to %s | %s",
                                        self.helpers.get_gpu_id_from_device_handle(src_gpu),
                                        self.helpers.get_gpu_id_from_device_handle(dest_gpu),
                                        e.get_error_info())

                    data_unit = 'KB'
                    if self.logger.is_human_readable_format():
                        dest_link_dict['read'] = f"{read} {data_unit}"
                        dest_link_dict['write'] = f"{write} {data_unit}"
                    elif self.logger.is_json_format():
                        dest_link_dict['read'] = {"value" : read,
                                                 "unit" : data_unit}
                        dest_link_dict['write'] = {"value" : write,
                                                  "unit" : data_unit}
                    elif self.logger.is_csv_format():
                        dest_link_dict['read'] = read
                        dest_link_dict['write'] = write

                    try:
                        link_type = amdsmi_interface.amdsmi_topo_get_link_type(src_gpu, dest_gpu)['type']
                        if xgmi_dict['link_metrics']['link_type'] != "XGMI" and isinstance(link_type, int):
                            if link_type == amdsmi_interface.amdsmi_wrapper.AMDSMI_IOLINK_TYPE_UNDEFINED:
                                xgmi_dict['link_metrics']['link_type'] = "UNKNOWN"
                            elif link_type == amdsmi_interface.amdsmi_wrapper.AMDSMI_IOLINK_TYPE_PCIEXPRESS:
                                xgmi_dict['link_metrics']['link_type'] = "PCIE"
                            elif link_type == amdsmi_interface.amdsmi_wrapper.AMDSMI_IOLINK_TYPE_XGMI:
                                xgmi_dict['link_metrics']['link_type'] = "XGMI"
                    except amdsmi_exception.AmdSmiLibraryException as e:
                        logging.debug("Failed to get link type for %s to %s | %s",
                                        self.helpers.get_gpu_id_from_device_handle(src_gpu),
                                        self.helpers.get_gpu_id_from_device_handle(dest_gpu),
                                        e.get_error_info())

                    xgmi_dict['link_metrics']['links'].append(dest_link_dict)

            # Handle printing for tabular format
            if self.logger.is_human_readable_format():
                # Populate tabular output
                tabular_output = []
                for xgmi_dict in xgmi_values:
                    tabular_output_dict = {}

                    # Create GPU row and add to tabular_output
                    for key, value in xgmi_dict.items():
                        if key == "gpu":
                            tabular_output_dict["gpu#"] = f"GPU{value}"
                        if key == "bdf":
                            tabular_output_dict["bdf"] = value
                        if key == "link_metrics":
                            for link_key, link_value in value.items():
                                if link_key == "bit_rate":
                                    tabular_output_dict["bit_rate"] = link_value
                                if link_key == "max_bandwidth":
                                    tabular_output_dict["max_bandwidth"] = link_value
                                if link_key == "link_type":
                                    tabular_output_dict["link_type"] = link_value
                    tabular_output.append(tabular_output_dict)

                    # Create Read and Write rows and add to tabular_output
                    read_output_dict = {"RW" : "Read"}
                    write_output_dict = {"RW" : "Write"}
                    for key, value in xgmi_dict.items():
                        if key == "link_metrics":
                            for link_key, link_value in value.items():
                                if link_key == "links":
                                    for link in link_value:
                                        read_output_dict[f"bdf_{link['gpu']}"] = link["read"]
                                        write_output_dict[f"bdf_{link['gpu']}"] = link["write"]
                    tabular_output.append(read_output_dict)
                    tabular_output.append(write_output_dict)

                # Print out the tabular output
                self.logger.multiple_device_output = tabular_output
                self.logger.table_title = "LINK METRIC TABLE"
                self.logger.print_output(multiple_device_enabled=True, tabular=True)

        self.logger.multiple_device_output = xgmi_values

        if self.logger.is_csv_format(): # @TODO Test topology override needed
            new_output = []
            for elem in self.logger.multiple_device_output:
                new_output.append(self.logger.flatten_dict(elem, topology_override=True))
            self.logger.multiple_device_output = new_output

        if not self.logger.is_human_readable_format():
            self.logger.print_output(multiple_device_enabled=True)


    def _event_thread(self, commands, i):
        devices = commands.device_handles
        if len(devices) == 0:
            print("No GPUs on machine")
            return

        device = devices[i]
        listener = amdsmi_interface.AmdSmiEventReader(device,
                                        amdsmi_interface.AmdSmiEvtNotificationType)
        values_dict = {}

        while self.stop!='q':
            try:
                events = listener.read(10000)
                for event in events:
                    values_dict["event"] = event["event"]
                    values_dict["message"] = event["message"]
                    commands.logger.store_output(device, 'values', values_dict)
                    commands.logger.print_output()
            except amdsmi_exception.AmdSmiLibraryException as e:
                if e.err_code != amdsmi_interface.amdsmi_wrapper.AMDSMI_STATUS_NO_DATA:
                    print(e)
            except Exception as e:
                print(e)

        listener.stop()<|MERGE_RESOLUTION|>--- conflicted
+++ resolved
@@ -2233,104 +2233,6 @@
         Returns:
             None: Print output via AMDSMILogger to destination
         """
-<<<<<<< HEAD
-        gpus = args.gpu
-        cpus= args.cpu
-        cores = args.core
-
-        # GPU Options check against each attribute
-        gpu_options = False
-        if hasattr(args, 'gpu'):
-            gpu_options |= bool(args.gpu)
-        if hasattr(args, 'usage'):
-            gpu_options |= bool(args.usage)
-        if hasattr(args, 'watch'):
-            gpu_options |= bool(args.watch)
-        if hasattr(args, 'watch_time'):
-            gpu_options |= bool(args.watch_time)
-        if hasattr(args, 'iterations'):
-            gpu_options |= bool(args.iterations)
-        if hasattr(args, 'power'):
-            gpu_options |= bool(args.power)
-        if hasattr(args, 'clock'):
-            gpu_options |= bool(args.clock)
-        if hasattr(args, 'temperature'):
-            gpu_options |= bool(args.temperature)
-        if hasattr(args, 'ecc'):
-            gpu_options |= bool(args.ecc)
-        if hasattr(args, 'ecc_block'):
-            gpu_options |= bool(args.ecc_block)
-        if hasattr(args, 'pcie'):
-            gpu_options |= bool(args.pcie)
-        if hasattr(args, 'fan'):
-            gpu_options |= bool(args.fan)
-        if hasattr(args, 'voltage_curve'):
-            gpu_options |= bool(args.voltage_curve)
-        if hasattr(args, 'overdrive'):
-            gpu_options |= bool(args.overdrive)
-        if hasattr(args, 'perf_level'):
-            gpu_options |= bool(args.perf_level)
-        if hasattr(args, 'xgmi_err'):
-            gpu_options |= bool(args.xgmi_err)
-        if hasattr(args, 'energy'):
-            gpu_options |= bool(args.energy)
-        if hasattr(args, 'mem_usage'):
-            gpu_options |= bool(args.mem_usage)
-        if hasattr(args, 'schedule'):
-            gpu_options |= bool(args.schedule)
-        if hasattr(args, 'guard'):
-            gpu_options |= bool(args.guard)
-        if hasattr(args, 'guest_data'):
-            gpu_options |= bool(args.guest_data)
-        if hasattr(args, 'fb_usage'):
-            gpu_options |= bool(args.fb_usage)
-        if hasattr(args, 'xgmi'):
-            gpu_options |= bool(args.xgmi)
-
-        cpu_options = any([args.cpu, args.cpu_power_metrics, args.cpu_prochot,
-                           args.cpu_freq_metrics, args.cpu_c0_res, args.cpu_lclk_dpm_level,
-                           args.cpu_pwr_svi_telemtry_rails, args.cpu_io_bandwidth, args.cpu_xgmi_bandwidth,
-                           args.cpu_enable_apb, args.cpu_disable_apb, args.set_cpu_pow_limit,
-                           args.set_cpu_xgmi_link_width, args.set_cpu_lclk_dpm_level,
-                           args.set_soc_boost_limit,args.cpu_metrics_ver, args.cpu_metrics_table,
-                           args.socket_energy, args.set_cpu_pwr_eff_mode,args.cpu_ddr_bandwidth,
-                           args.cpu_temp, args.cpu_dimm_temp_range_rate, args.cpu_dimm_pow_conumption,
-                           args.cpu_dimm_thermal_sensor, args.set_cpu_gmi3_link_width,
-                           args.set_cpu_pcie_lnk_rate, args.set_cpu_df_pstate_range])
-
-        core_options = any([args.core_boost_limit, args.core_curr_active_freq_core_limit,
-                            args.set_core_boost_limit, args.core_energy])
-
-        if gpu_options and len(self.device_handles) == 0:
-            logging.error("No GPU devices present")
-            sys.exit(-1)
-
-        if ((len(self.device_handles) and ((((not gpus) and (not cpus) and (not cores)) or gpus)
-            and not cpu_options and not core_options))):
-            self.metric_gpu(args, multiple_devices, watching_output, gpu,
-                            usage, watch, watch_time, iterations, power,
-                            clock, temperature, ecc, ecc_block, pcie,
-                            fan, voltage_curve, overdrive, perf_level,
-                            xgmi_err, energy, mem_usage, schedule,
-                            guard, guest_data, fb_usage, xgmi)
-
-
-        if ((len(self.cpu_handles) and ((((not gpus) and (not cpus) and (not cores)) or cpus)
-            and not gpu_options and not core_options))):
-            self.logger.clear_multiple_devices_ouput()
-            self.metric_cpu(args, multiple_devices, cpu, cpu_power_metrics, prochot,
-                            freq_metrics, c0_res, lclk_dpm_level, pwr_svi_telemtry_rails,
-                            io_bandwidth, xgmi_bandwidth, enable_apb, disable_apb,
-                            set_pow_limit,set_xgmi_link_width, set_lclk_dpm_level,
-                            set_soc_boost_limit, metrics_ver, metrics_table, socket_energy,
-                            set_pwr_eff_mode,ddr_bandwidth, cpu_temp, dimm_temp_range_rate,
-                            dimm_pow_conumption,dimm_thermal_sensor, set_gmi3_link_width,
-                            set_pcie_lnk_rate, set_df_pstate_range)
-
-        if (cpu_options and (len(self.cpu_handles) == 0)):
-            logging.error("No CPU devices present")
-            sys.exit(-1)
-=======
         # TODO Move watch logic into here and make it driver agnostic or enable it for CPU arguments
 
         # Mutually exculsive args
@@ -2340,7 +2242,6 @@
             args.cpu = cpu
         if core:
             args.core = core
->>>>>>> fa7a2838
 
         # Check if a GPU argument has been set
         gpu_args_enabled = False
